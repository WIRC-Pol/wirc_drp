import numpy as np
from astropy.io import fits
import matplotlib.pyplot as plt
import warnings

import warnings

import wirc_drp.utils.image_utils as image_utils
import wirc_drp.utils.spec_utils as spec_utils
import wirc_drp.utils.calibration as calibration
from wirc_drp import version # For versioning (requires gitpython 'pip install gitpython')
from wirc_drp.masks import * ### Make sure that the wircpol/DRP/mask_design directory is in your Python Path!
from astropy import time as ap_time, coordinates as coord, units as u



import pdb
import copy

class wirc_data(object):

    """
    A wirc data file, that may include reduced data products

    Args:
        raw_filename: The filename of the raw image [optional]
        wirc_object_filename: The filename

    Attributes:
        full_image: Array of shape (y,x) [probably 2048 x 2048]
        header: An astropy fits header corresponding to the raw data file [including history of data reduction]
        
        dark_fn: the filename for the dark file used to correct this image
        flat_fn: the filename for the flat file used to correct this image
        bkg_fn: the filename for the bkg file subtracted off this image 
        bp_fn: the filename of the bad pixel map
        
        filelist: If this file is the result of multiple files being combined, this is a string list of all the filenames of length n_files
        dxdy_list: If this file is the result of multiple files being combined, this is an array of [nfiles,dx,dy] that hold the shifts applied to each image before combining

        n_sources: the number of sources in the full_image
        source_list: A list of n_sources wircpol_source objects
        bjd: mid-exposure time in BJD_TDB

    """
    def __init__(self, raw_filename=None, wirc_object_filename=None, load_full_image = True,\
                 dark_fn = None, flat_fn = None, bp_fn = None, bkg_fn = None,verbose = True):
        ## set verbose=False to suppress print outputs
        ## Load in either the raw file, or the wircpol_object file, 
        ## If load_full_image is True, load the full array image. This uses a lot of memory if a lot of wric objects are loaded at once. 
        ## 
        if raw_filename != None and wirc_object_filename != None:
            print("Can't open both a raw file and wircpol_object, ignoring the raw file and loading the wirc_object_file ")
            print("Loading a wircpol_data object from file {}".format(wirc_object_filename))
            self.load_wirc_object(wirc_object_filename)

        elif wirc_object_filename != None:
            if verbose:
                print("Loading a wirc_data object from file {}".format(wirc_object_filename))
            self.load_wirc_object(wirc_object_filename, load_full_image = load_full_image)

        elif raw_filename != None:
            print("Creating a new wirc_data object from file {}".format(raw_filename))
            self.raw_filename = raw_filename
            
            with fits.open(raw_filename) as hdu: 
                self.full_image = hdu[0].data
                self.header = hdu[0].header
            
            

            self.header['RAW_FN'] = raw_filename

            self.filelist = [raw_filename]
            self.dxdy_list = [[0.,0.]]

            #### Get the Filter Info ####
            aft_filter = self.header['AFT']
            filter_name = aft_filter[0]
            if filter_name != 'J' and filter_name != 'H':
                print("The pipeline was expecting either a J- or H-band filter but found {} instead".format(aft_filter))
                print("Returning.\n")
                # break
            else: 
                print("Found a {}-band filter in the header of file {}".format(filter_name,raw_filename))
            self.filter_name = filter_name

            self.calibrated = False
            self.bkg_subbed = False

            self.n_sources = 0
            self.source_list = []
            self.dark_fn = dark_fn        
            self.flat_fn = flat_fn
            self.bkg_fn = bkg_fn
            self.bp_fn = bp_fn

            #TODO Determine whether the type is spec or pol
            # self.type =

            #get mid-exposure time in BJD_TDB
            date_in=self.header['UTSHUT']
            target_pos=coord.SkyCoord(self.header['RA'],self.header['DEC'],unit=(u.hourangle,u.deg),frame='icrs')
            palomar=coord.EarthLocation.of_site('palomar')
            time=ap_time.Time(date_in,format='isot',scale='utc',location=palomar)
            mid_exptime=0.5*self.header['EXPTIME']*self.header['COADDS']/(24*3600) #in units of days
            ltt_bary=time.light_travel_time(target_pos)
            time=time.tdb+ltt_bary #convert from UTC to TDB standard, apply barycentric correction
            self.bjd=time.jd+mid_exptime
        
        else: #for a blank wirc object
            self.calibrated = False
            self.bkg_subbed = False
            self.n_sources = 0
            self.source_list = []
            

    def calibrate(self, clean_bad_pix=True, replace_nans=True, mask_bad_pixels=False, destripe=True, verbose=False):
        '''
        Apply dark and flat-field correction
        '''

        #TODO Add checks to make sure the flatnames are not none

        if not self.calibrated:

            if self.dark_fn != None:
                #Open the master dark
                master_dark_hdu = fits.open(self.dark_fn)
                master_dark = master_dark_hdu[0].data
                dark_shape = np.shape(master_dark)
                print(("Subtracting {} from the image".format(self.dark_fn)))
                dark_exp_time = master_dark_hdu[0].header['EXPTIME']

                #Checking Dark Exposure times and scaling if need be
                if dark_exp_time != self.header["EXPTIME"]:
                    print("The master dark file doesn't have the same exposure time as the flats. We'll scale the dark for now, but this isn't ideal")
                    factor = self.header["EXPTIME"]/dark_exp_time
                else: 
                    factor = 1. 

                #Subtract the dark
                self.full_image = self.full_image-factor*master_dark

                #Update the header
                self.header['HISTORY'] = "Subtracting {} from each flat file".format(self.dark_fn)
                self.header['DARK_FN'] = self.dark_fn

            else:
                print("No dark filename found, continuing without subtracting a dark")

            if destripe:
                if verbose:
                    print("Destriping the detector image")
                self.full_image = calibration.destripe_raw_image(self.full_image)

            if self.flat_fn != None:
                #Open the master flat
                master_flat_hdu = fits.open(self.flat_fn)
                master_flat = master_flat_hdu[0].data
                print(("Dividing the image by {}".format(self.flat_fn)))

                #Divide the flat
                self.full_image = self.full_image/master_flat

                #Update the header                
                self.header['HISTORY'] = "Dividing each file by {}".format(self.flat_fn)
                self.header["FLAT_FN"] = self.flat_fn
                
            else:
                print("No flat filename found, continuing without divinding by a falt")

            #If a background image is provided then subtract it out
            if self.bkg_fn != None:
                background_hdu = fits.open(self.bkg_fn)
                background = background_hdu[0].data
                print("Subtracting background frame {} from all science files".format(self.bkg_fn))

                if self.dark_fn != None:
                    background = background - factor*master_dark

                scale_bkg = np.nanmedian(self.full_image)/np.nanmedian(background)

                #Subtract the background
                self.full_image -= scale_bkg*background

                #Update the header
                self.header['HISTORY'] = "Subtracted background frame {}".format(self.bkg_fn)
                self.header['BKG_FN'] = self.bkg_fn   

            #If a badpixel map is provided then correct for bad pixels, taking into account the clean_bad_pix and mask_mad_pixels flags
            if self.bp_fn != None:
                #Open the bad pixel map
                bp_map_hdu = fits.open(self.bp_fn)
                bad_pixel_map = bp_map_hdu[0].data
                bad_pixel_map_bool = np.array(bad_pixel_map, dtype=bool)
                print(("Using bad pixel map {}".format(self.bp_fn)))

                if clean_bad_pix:
                    redux = calibration.cleanBadPix(self.full_image, bad_pixel_map_bool)
                    self.header['HISTORY'] = "Cleaned all bad pixels found in {} using a median filter".format(self.bp_fn)
                    self.header['CLEAN_BP'] = "True"
                
                #Mask the bad pixels if the flag is set
                if mask_bad_pixels:
                    redux = self.full_image*~bad_pixel_map_bool

                    #Update the header
                    self.header['HISTORY'] = "Masking all bad pixels found in {}".format(self.bp_fn)
                    self.header['BP_FN'] = self.bp_fn

                self.full_image = redux

            else:
                print("No Bad pixel map filename found, continuing without correcting bad pixels")


            #Replace the nans if the flag is set. 
            if replace_nans: 
                nanmask = np.isnan(self.full_image) #nan = True, just in case this is useful
                self.full_image = np.nan_to_num(self.full_image)

            #Turn on the calibrated flag
            self.calibrated = True
        
        else: 
            print("Data already calibrated")


    def sub_background_image(self, scale_itime=True):
        """
        Subtr sact a background frame

        Args:
            scale_itime - If true then scale the background image to have the same integration time as the science frame. 

        """

        if self.bkg_fn != None:
            # try: 
            background_hdu = f.open(background_fname)
            background = background_hdu[0].data

            bkg_itime = f.open(background_img_fname)[0].header["EXPTIME"]
            print("Subtracting background frame {} from all science files".format(self.bkg_fn))

            if scale_itime:
                scitime = self.header["EXPTIME"]
                background = background * scitime/bkg_itime

            #Subtract a background image
            self.full_image -= background

            self.bkg_subbed = True
        else: 
            print("Background filename not set, please set wircpol_data.bkg_fn property to the filename of your background file")

    def make_triplet_table(self, array_in, c1list, c2list, c3list):
        #convert array to fits columns and then fits tables. returns a fits table with 3 columns.
        
        #developed to be called by save_wirc_object (the previously listed function)
        
        #first verifies if array_in has information (not None)
        length=[] #initiates list
        if array_in !=None:
                #print ("array_in != None")
                
                #verifies/determines if array_in.ndim is 2 or 3. 
                #if 2
                if array_in.ndim ==2:
                    #print("array_in.ndim ==2");
                    
                    #defines columns, including data
                    c1 = fits.Column(name=c1list[0],format=c1list[1],unit=c1list[2], array=array_in[0,:])
                    c2 = fits.Column(name=c2list[0],format=c2list[1],unit=c2list[2], array=array_in[1,:])
                    c3 = fits.Column(name=c3list[0],format=c3list[1],unit=c3list[2], array=array_in[2,:])
                    
                #if 3
                elif array_in.ndim ==3:
                    #print("array_in.ndim ==3");
                    #finds the extra index from the name (0th item in list, 14th character in string, converted to int)
                    #print(c1list[0])
                    ex_i=int(c1list[0][14])
                    
                    #defines columns, including data
                    c1 = fits.Column(name=c1list[0],format=c1list[1],unit=c1list[2], array=array_in[ex_i,0,:])
                    c2 = fits.Column(name=c2list[0],format=c2list[1],unit=c2list[2], array=array_in[ex_i,1,:])
                    c3 = fits.Column(name=c3list[0],format=c3list[1],unit=c3list[2], array=array_in[ex_i,2,:])
                
                #if array_in is neither ndim, raises warning to user, and leaves columns blank to allow rest of program to run
                else:
                    #print ("Warning: While trying to convert array_in into a 3 column table, array_in.ndim != 2 or 3")
                    
                    #defines columns, not including data
                    c1 = fits.Column(name=c1list[0],format=c1list[1],unit=c1list[2], array=np.array([]))
                    c2 = fits.Column(name=c2list[0],format=c2list[1],unit=c2list[2], array=np.array([]))
                    c3 = fits.Column(name=c3list[0],format=c3list[1],unit=c3list[2], array=np.array([]))
                    
                    
                
                
        #if array_in is None, initiates blank columns        
        else :
                #print ("array_in == None")
                
                #defines columns, not including data
                c1 = fits.Column(name=c1list[0],format=c1list[1],unit=c1list[2], array=np.array([]))
                c2 = fits.Column(name=c2list[0],format=c2list[1],unit=c2list[2], array=np.array([]))
                c3 = fits.Column(name=c3list[0],format=c3list[1],unit=c3list[2], array=np.array([]))
                
        length=[len(c1.array),len(c2.array),len(c2.array)] #defines length list as the length of the arrays given to each column
        
        #returns table equivalent of array_in and corresponding c<#>lists, also returns length list
        return fits.BinTableHDU.from_columns(fits.ColDefs([c1,c2,c3])),length
         
    def table_columns_to_array(self,table_in,prihdr,cil):
        list3columns = [] #initiates a list of arrays representing the columns
   
        if len(cil) ==3: #if there are 3 columns
            
            #appends the padding-removed arrays (from the columns) to the list3columns
            for j in range(len(cil)):
                list3columns.append(table_in.field(cil[j])[0:prihdr['TLENG'+str(cil[j]+1)]])
            
            #stacks the list together to make 2D output array
            array_out=np.stack((list3columns[0],list3columns[1],list3columns[2]))

        elif len(cil) ==12: #if there are 12 columns
            
            for j in range(len(cil)):
                list3columns.append(table_in.field(cil[j])[0:prihdr['TLENG'+str(cil[j]+1)]])
            
            #stacks portion of list together to form 4 2D arrays
            array_a=np.stack((list3columns[0],list3columns[1],list3columns[2]))
            array_b=np.stack((list3columns[3],list3columns[4],list3columns[5]))
            array_c=np.stack((list3columns[6],list3columns[7],list3columns[8]))
            array_d=np.stack((list3columns[9],list3columns[10],list3columns[11]))
            
            #stacks the 2D arrays to form a 3D output array
            array_out=np.stack((array_a,array_b,array_c,array_d),axis=0)
            

        else:
            print ("Warning: column list improper number of columns")
            array_out = np.array([])#None
        return array_out     


    
    def save_wirc_object(self, wirc_object_filename, overwrite = True):
        #Save the object to a fits file   

        # vers = version.get_version()
        # self.header.set('PL_VERS',vers,'Version of pipeline used for processing')
        #common indexing notes for save_wirc_object and load_wirc_object:
        #----#(2*i)+1 is a conversion from the index, i, of the source in source_list to the index of the source in hdulist
        #----#(2*i)+2 is a conversion from the index, i, of the source in source_list to the index of the source's corresponding table in hdulist
        
       

        #TODO: Update the header keywords below to include a keyword description like PS_VERS above

        #These may not always be set by other function
        self.header["NSOURCES"] = self.n_sources
        self.header["DARK_FN"] = self.dark_fn
        self.header["FLAT_FN"] = self.flat_fn
        self.header["BP_FN"] = self.bp_fn
        self.header["BKG_FN"] = self.bkg_fn

        #Have the data been calibrated/background subtracted? 
        self.header["CALBRTED"] = self.calibrated
        self.header["BKG_SUBD"] = self.bkg_subbed

        #add in time stamp
        self.header["BJD"]=self.bjd
        
        hdu = fits.PrimaryHDU(self.full_image)
        hdu.header = self.header

        hdulist = fits.HDUList([hdu])

        #Now for each source, create a ImageHDU, this works even if the cutouts haven't been extracted
        #Now for each source, create a TableHDU
        for i in range(self.n_sources):
            #print ('Starting Iteration #',i);
            
            #Create an ImageHDU for each of the sources
            # source_hdu = fits.ImageHDU(self.source_list[i].trace_images)
            if self.source_list[i].trace_images_extracted != None:
                source_hdu = fits.PrimaryHDU(np.concatenate([self.source_list[i].trace_images, 
                                                        self.source_list[i].trace_images_extracted]))
            else:
                source_hdy = fits.PrimaryHDU(self.source_list[i].trace_images)

            #Put in the source info
            source_hdu.header["XPOS"] = self.source_list[i].pos[0]
            source_hdu.header["YPOS"] = self.source_list[i].pos[1]

            #only write position errors if they exist. 
            if len(self.source_list[i].pos)>2:
                source_hdu.header["XPOS_ERR"] = self.source_list[i].pos[2]
                source_hdu.header['YPOS_ERR'] = self.source_list[i].pos[3]
            
           

            source_hdu.header["SLIT_LOC"] = self.source_list[i].slit_pos

            #Data reduction status headers for each source
            source_hdu.header["WL_CBRTD"] = (self.source_list[i].lambda_calibrated,"Wavelength Calibrated? status")
            source_hdu.header["POL_CMPD"] = (self.source_list[i].polarization_computed,"Polarization Computed? status")
            source_hdu.header["SPC_XTRD"] = (self.source_list[i].spectra_extracted,"Spectra Extracted? status")
            source_hdu.header["THMB_CUT"] = (self.source_list[i].thumbnails_cut_out,"Thumbnails cut out? status")

            #widths and angles of the traces
            if self.source_list[i].spectra_widths != None:
                source_hdu.header["WIDTHS"] = (np.array2string(self.source_list[i].spectra_widths), "Widths of spectra in unrotated image")
                source_hdu.header["ANGLES"]=  (np.array2string(self.source_list[i].spectra_angles), "Angles of spectra in unrotated image")
            
            
            #Append it to the hdu list
            hdulist.append(source_hdu)
            

            #TODO: Add a fits table extension (or a series of them) to contain the spectra
            #Create a TableHDU for each of the sources

            #The source_list attributes, trace_spectra(four separate trace spectra), Q, U, P, theta, are converted into tables of three columns each. Also returns length lists of each array
            t_ts_0,l0=self.make_triplet_table(self.source_list[i].trace_spectra, ['trace_spectra_0 wavelength','D','nm'], ['trace_spectra_0 flux','D','units?'], ['trace_spectra_0 flux error','D','units?'])#trace spectra 0
            t_ts_1,l1=self.make_triplet_table(self.source_list[i].trace_spectra, ['trace_spectra_1 wavelength','D','nm'], ['trace_spectra_1 flux','D','units?'], ['trace_spectra_1 flux error','D','units?'])#trace spectra 1
            t_ts_2,l2=self.make_triplet_table(self.source_list[i].trace_spectra, ['trace_spectra_2 wavelength','D','nm'], ['trace_spectra_2 flux','D','units?'], ['trace_spectra_2 flux error','D','units?'])#trace spectra 2
            t_ts_3,l3=self.make_triplet_table(self.source_list[i].trace_spectra, ['trace_spectra_3 wavelength','D','nm'], ['trace_spectra_3 flux','D','units?'], ['trace_spectra_3 flux error','D','units?'])#trace spectra 3
            
            #if calibrated, add the calibrated trace

            t_ts_0_cal,l0_cal=self.make_triplet_table(self.source_list[i].calibrated_trace_spectra, ['trace_spectra_0_calibrated wavelength','D','nm'], ['trace_spectra_0_calibrated flux','D','units?'], ['trace_spectra_0_calibrated flux error','D','units?'])#trace spectra 0
            t_ts_1_cal,l1_cal=self.make_triplet_table(self.source_list[i].calibrated_trace_spectra, ['trace_spectra_1_calibrated wavelength','D','nm'], ['trace_spectra_1_calibrated flux','D','units?'], ['trace_spectra_1_calibrated flux error','D','units?'])#trace spectra 1
            t_ts_2_cal,l2_cal=self.make_triplet_table(self.source_list[i].calibrated_trace_spectra, ['trace_spectra_2_calibrated wavelength','D','nm'], ['trace_spectra_2_calibrated flux','D','units?'], ['trace_spectra_2_calibrated flux error','D','units?'])#trace spectra 2
            t_ts_3_cal,l3_cal=self.make_triplet_table(self.source_list[i].calibrated_trace_spectra, ['trace_spectra_3_calibrated wavelength','D','nm'], ['trace_spectra_3_calibrated flux','D','units?'], ['trace_spectra_3_calibrated flux error','D','units?'])#trace spectra 3

            
            t_Q,lQ=self.make_triplet_table(self.source_list[i].Q, ['Q wavelength','D','nm'], ['Q stokes','D','units?'], ['Q stokes error','D','units?'])               #Q
            
            t_U,lU=self.make_triplet_table(self.source_list[i].U, ['U wavelength','D','nm'], ['U stokes','D','units?'], ['U stokes error','D','units?'])               #U
            
            t_P,lP=self.make_triplet_table(self.source_list[i].P, ['P wavelength','D','nm'], ['P','D','units?'], ['P error','D','units?'])               #P
            
            t_theta,ltheta=self.make_triplet_table(self.source_list[i].theta, ['theta wavelength','D','nm'], ['theta','D','units?'], ['theta error','D','units?'])       #theta
            #tables of 3 columns each have been made
            

            
            #big table gets made
            #the .columns of each three-column-table are added up to form column_list
            column_list= t_ts_0.columns + t_ts_1.columns + t_ts_2.columns + t_ts_3.columns +  t_Q.columns + t_U.columns  + t_P.columns + t_theta.columns + t_ts_0_cal.columns+t_ts_1_cal.columns+t_ts_2_cal.columns+t_ts_3_cal.columns
  
            #the column_list becomes a quite large fits table called source_tbl_hdu
            source_tbl_hdu=fits.BinTableHDU.from_columns(column_list)

            
            
            #Append it to the hdu list
            hdulist.append(source_tbl_hdu)
            
            length_list=l0+l1+l2+l3+lQ+lU+lP+ltheta+l0_cal+l1_cal+l2_cal+l3_cal  #making a list of the lengths of columns
            #print ('Ending Iteration #',i);
            
            #Creates a header keyword, value, and comment. 
            #The value designates the length the array that would correspond to the column.
            for k in range(len(length_list)):
                #defines keyword string
                header_keyword="TLENG"+str(k+1)
                #defines comment string
                header_comment="Length of "+hdulist[(2*i)+2].data.names[k] 
                
                
                hdulist[(2*i)+2].header[header_keyword]=(length_list[k],header_comment) #defines the keyword with value and comment
                
        #For loop ended    
        #print ('No more iterations');
        
        
         
        
        #Saving a wirc_object (hdulist)
        print("Saving a wirc_object to {}".format(wirc_object_filename));
        hdulist.writeto(wirc_object_filename, overwrite=overwrite)
        
           

    
          
                
    def load_wirc_object(self, wirc_object_filename, load_full_image = True, verbose=True):
        '''
        Read in the wircpol_object file from a fits file

        Loading in a full_image is optional, in case you only need to look at extracted spectra and cutouts.
        Set load_full_image = False to not load full image.

        '''
        #common indexing notes for save_wirc_object and load_wirc_object:
        #----#(2*i)+1 is a conversion from the index, i, of the source in source_list to the index of the source in hdulist
        #----#(2*i)+2 is a conversion from the index, i, of the source in source_list to the index of the source's corresponding table in hdulist

        #Open the fits file
        with fits.open(wirc_object_filename) as hdulist:

            #Read in the full image and the primary header
            if load_full_image:
                temp = hdulist[0].data
                self.full_image = copy.deepcopy(temp)
            else:
                self.full_image = None

            temp = hdulist[0].header
            self.header = copy.deepcopy(temp)

            #What are the calibration filenames?
            self.dark_fn = self.header["DARK_FN"]
            self.flat_fn = self.header["FLAT_FN"]
            self.bp_fn = self.header["BP_FN"]
            self.bkg_fn = self.header["BKG_FN"]

            self.filter_name = self.header['AFT'][0]

            #What's the calibration status?
            self.calibrated = self.header["CALBRTED"]
            self.bkg_subbed = self.header["BKG_SUBD"]

            #How many sources are there
            self.n_sources = self.header["NSOURCES"]

            #BJD_TDB
            try:
                self.bjd = self.header["BJD"]
            except KeyError as err:
                if verbose:
                    print(err)


            #Create one source object for each source and append it to source_list
            self.source_list = []

            for i in range(self.n_sources):
                #print ("starting iteration #",i)
                #Extract the source info from the header
                xpos = hdulist[(2*i)+1].header["XPOS"]
                ypos = hdulist[(2*i)+1].header["YPOS"]
                slit_loc = hdulist[(2*i)+1].header["SLIT_LOC"]
                
                #if they are there)
                
                try:
                    xpos_err = hdulist[(2*i)+1].header["XPOS_ERR"]
                    ypos_err = hdulist[(2*i)+1].header["YPOS_ERR"]
                    new_source = wircpol_source([xpos,ypos,xpos_err,ypos_err],slit_loc, i)
                    
                except KeyError:
                    new_source = wircpol_source([xpos,ypos],slit_loc, i)
                    
                
            

                
                new_source.trace_images = hdulist[(2*i)+1].data[0:4] #finds the i'th source image data in the hdulist, first 4 are raw images
                new_source.trace_images_extracted = hdulist[(2*i)+1].data[4:] #last 4 images are from which extraction is done. 
                
                #finds the table data of the TableHDU corresponding to the i'th source
                big_table=hdulist[(2*i)+2].data 
                
                #finds the header of the TableHDU corresponding to the i'th source
                prihdr=hdulist[(2*i)+2].header 
                
                
                #for the column number, refers to the variable "column_list" in save_wirc_object. each variable has 4 columns for 4 traces
                #finds 3D array for trace_spectra
                new_source.trace_spectra = self.table_columns_to_array(big_table,prihdr,[0,1,2,3,4,5,6,7,8,9,10,11])
                #if extracted trace_spectra exists
                #print('big table len is ',len(big_table))
                #print('prihdr len is ',len(prihdr))
               # print(prihdr['TFIELDS'])
                if prihdr['TFIELDS'] ==36:
                    new_source.calibrated_trace_spectra = self.table_columns_to_array(big_table,prihdr,[24,25,26,27,28,29,30,31,32,33,34,35])
                
                #finds 2D array for Q
                new_source.Q = self.table_columns_to_array(big_table,prihdr,[12,13,14])
                
                #finds 2D array for U
                new_source.U = self.table_columns_to_array(big_table,prihdr,[15,16,17])
                
                #finds 2D array for P
                new_source.P = self.table_columns_to_array(big_table,prihdr,[18,19,20])
                
                #finds 2D array for theta
                new_source.theta = self.table_columns_to_array(big_table,prihdr,[21,22,23])
                
                #adjusting source header statuses
                new_source.lambda_calibrated = hdulist[(2*i)+1].header["WL_CBRTD"]#source attribute, later applied to header["WL_CBRTD"]
                new_source.polarization_computed = hdulist[(2*i)+1].header["POL_CMPD"] #source attribute, later applied to header["POL_CMPD"]
                new_source.spectra_extracted = hdulist[(2*i)+1].header["SPC_XTRD"] #source attribute, later applied to header["SPC_XTRD"]
                new_source.thumbnails_cut_out = hdulist[(2*i)+1].header["THMB_CUT"] #source attribute, later applied to header["THMB_CUT"]

                try:
                    new_source.spectra_widths = np.fromstring(hdulist[(2*i)+1].header["WIDTHS"][1:-1], sep = ' ')
                    new_source.spectra_angles = np.fromstring(hdulist[(2*i)+1].header["ANGLES"][1:-1], sep = ' ')
                except KeyError:
                    None

                        

                #Append it to the source_list
                self.source_list.append(new_source)
        
            #print ("ending iteration #",i)


    def find_sources(self, direct_image_fn = None, threshold_sigma = 5, guess_seeing = 4, plot = False, mode = 'pol'):
        """
        Find the number of sources in the image and create a wircpol_source objects for each one

        Args:
            direct_image_fn - The direct image with no mask or PG. If this is None then we find the sources with an as-of-yet to be determined method. 

        """
        
        if mode == 'pol':
            if direct_image_fn != None:

                #Open the direct image
                direct_image = fits.open(direct_image_fn)[0].data
                
                #Get the focal plane mask. 
                mask = cross_mask_ns.astype('bool') #What does our mask look like? 

                #Find the sources 
                locations = image_utils.find_sources_in_direct_image(direct_image, mask, threshold_sigma = threshold_sigma, guess_seeing = guess_seeing, plot = plot)

                #How many sources are there? 
                self.n_sources = np.shape(locations[0,:])[0]+1

                #Append all the new objects
                for source in range(self.n_sources):
                    self.source_list.append(wircpol_source(locations[source, 0], locations[source,1],source))

            else: 
                print("No direct image filename given. For now we can only find sources automatically in a direct image, so we'll assume that there's a source in the middle slit. If you wish you can add other sources as follows: \n\n > wirc_data.source_list.append(wircpol_source([y,x],slit_pos,wirc_data.n_sources+1) \
                #where slit_pos is '0','1','2' or slitless. \n > wirc_data.n_sources += 1")

                self.source_list.append(wircpol_source([1063,1027],'1',self.n_sources+1))
                self.n_sources = 1
                
            self.header['NSOURCES'] = self.n_sources
        elif mode == 'spec':
            print("AUTOMATIC Identification of spec mode sources is not yet implemented. Hopefully soon.")

    
    def add_source(self, x,y, slit_pos = "slitless"):
        self.source_list.append(wircpol_source([y,x],slit_pos,wirc_data.n_sources+1)) #where slit_pos is '0','1','2' or slitless. 
        wirc_data.n_sources += 1

    def get_source_cutouts(self):
        """
        Get thumbnail cutouts for the spectra of for each source in the image. 
        """

        for source in range(self.n_sources):
            self.source_list[source].get_cutouts(self.full_image, filter_name = self.filter_name, sub_bar = True)



class wircpol_source(object):
    """
    A point-source in a a wircpol_data image    

    Args:
        pos - [x,y] - the location in the image of the source
        slit_pos - Is it in the slit with possible values of [0,1,2,'slitless']


    Attributes:
        trace_images - An array of size [4,N,N], where n is the width of the box, and there is one image for each trace
        trace_spectra - An array of size [4,3, m], where each m-sized spectrum as a wavelength, a flux and a flux error
        pol_spectra - An array of size [3,3, m], where each m-sized spectrum as a wavelength, a flux and a flux error
        calibrated_pol_spectra - An array of size [5,3, m], where each m-sized spectrum as a wavelength, a flux and a flux error
        Q - an array of size 3,m, where each m sized stokes-Q has a wavelength, stokes Q  and Q error
        U - an array of size 3,m, where each m sized stokes-U has a wavelength, stokes U  and U error
        P - an array of size 3,m, where each m sized stokes-Q has a wavelength, P  and P error
        theta - an array of size 3,m, where each m sized stokes-Q has a wavelength, theta  and theta error
        lambda_calibrated - value of associated header["WL_CBRTD"]. designates whether wavelength has been calibrated
        polarization_compute - value of associated header["POL_CMPD"]. designates whether polarization has been computed
        spectra_extracted - value of associated header["SPC_XTRD"]. designates whether spectra has been extracted
        thumbnails_cut_out - value of associated header["THMB_CUT"]. designates whether thumbnails have been cut out
        

    """
    def __init__(self, pos, slit_pos, index):

        #The source position
        self.pos = pos
        #The source locationr relative to the slit
        self.slit_pos = slit_pos

        #The traces of each spectra
        self.trace_images = None
        self.trace_images_extracted = None

        #width and angle info
        self.spectra_widths = None
        self.spectra_angles = None

        #The source index (from the parent object)
        self.index = index 

        #Extracted spectra 
        self.trace_spectra = None
        self.calibrated_trace_spectra = None
        self.pol_spectra = None
        self.bbQ = None #Broadband Q
        self.bbU = None #Braodband U 
        self.Q = None
        self.U = None
        self.P = None
        self.theta = None
    
        #source reduction status?
        self.lambda_calibrated = False #source attribute, later applied to header["WL_CBRTD"]
        self.polarization_computed = False #source attribute, later applied to header["POL_CMPD"]
        self.spectra_extracted = False #source attribute, later applied to header["SPC_XTRD"]
        self.spectra_aligned = False
        self.thumbnails_cut_out = False #source attribute, later applied to header["THMB_CUT"]


    def get_cutouts(self, image, filter_name, sub_bar=True):
        """
        Cutout thumbnails and put them into self.trace_images

        """
        
        self.trace_images = np.array(image_utils.cutout_trace_thumbnails(image, np.expand_dims([self.pos, self.slit_pos],axis=0), flip=False,filter_name = filter_name, sub_bar = sub_bar)[0])
        
        self.thumbnails_cut_out = True #source attribute, later applied to header["THMB_CUT"]

    def plot_cutouts(self, **kwargs):

        fig = plt.figure(figsize = (12,8))

        ax = fig.add_subplot(141)
        plt.imshow(self.trace_images[0,:,:], **kwargs)
        plt.text(5,275,"Top - Left", color='w')

        ax = fig.add_subplot(142)
        plt.imshow(self.trace_images[1,:,:], **kwargs)
        plt.text(5,275,"Bottom - Right", color='w')

        ax = fig.add_subplot(143)
        plt.imshow(self.trace_images[2,:,:], **kwargs)
        plt.text(5,275,"Top - Right", color='w')

        ax = fig.add_subplot(144)
        plt.imshow(self.trace_images[3,:,:], **kwargs)
        plt.text(5,275,"Bottom - Left", color='w')
        
        fig.subplots_adjust(right=0.85)
        cbar_ax = fig.add_axes([0.90, 0.38, 0.03, 0.24])
        plt.colorbar(cax = cbar_ax)

        plt.show()


    def extract_spectra(self, sub_background = True, bkg_sub_shift_size = 21, shift_dir = 'diagonal', plot=False, method = 'optimal_extraction', spatial_sigma = 3,
<<<<<<< HEAD
          width_scale=1., diag_mask=False, bad_pix_masking = 0,\
          niter = 2, sig_clip = 5, \
         trace_angle = None, fitfunction = 'Moffat', sum_method = 'weighted_sum', box_size = 1, poly_order = 4, align = True, verbose=True):
        
=======
        width_scale=1., diag_mask=False, niter = 2, sig_clip = 5, trace_angle = None, fitfunction = 'Moffat', sum_method = 'weighted_sum', box_size = 1, 
        poly_order = 4, align = True, verbose=True):     
>>>>>>> 0112c99e
        """
        *method:        method for spectral extraction. Choices are
        (i) skimage: this is just the profile_line method from skimage. Order for interpolation                                     
        is in skimage_order parameter (fast).
        (ii) weightedSum: this is 2D weighted sum assuming Gaussian profile. Multiply the PSF with data
        and sum for each location along the dispersion direction (fast). The width of the Gaussian
        is based on the measured value by 'findTrace'. One can adjust this using the parameter 'width_scale'.
        (iii) fit_across_trace: this method rotates the trace, loops along the dispersion direction, and fit a profile in the 
        spatial direction. The fit function is either 'Moffat' or 'Gaussian'. One can also
        select how to extract flux: by summing the fitted model, or the data weighted by the model.
        ('model_sum' vs 'weighted_sum'). These are in 'fitfunction' and 'sum_method' parameters.
        box_size determine how many columns of pixel we will use. poly_order is the order of polynomial used to
        fit the background. trace_angle is the angle to rotate the cutout so it's aligned with the pixel grid.
        If None, it uses value from fitTraces.
    
        """

        if verbose:
            print("Performing Spectral Extraction for source {}".format(self.index))

        #call spec_extraction to actually extract spectra
        spectra, spectra_std, spectra_widths, spectra_angles, thumbnail_to_extract = spec_utils.spec_extraction(self.trace_images, self.slit_pos, sub_background = sub_background, 
            bkg_sub_shift_size = bkg_sub_shift_size , shift_dir = shift_dir,
            plot=plot, method=method, width_scale=width_scale, diag_mask=diag_mask, niter = niter, sig_clip = sig_clip, 
            bad_pix_masking = bad_pix_masking,
            fitfunction = fitfunction, sum_method = sum_method, 
            box_size = box_size, poly_order = poly_order, trace_angle = trace_angle, verbose=verbose) 
        #if align, then call align_set_of_traces to align 4 traces to the Q plus, using cross-correlation
        
        if align:
            spectra = spec_utils.align_set_of_traces(spectra, spectra[0])
 
        spectra_length = spectra.shape[1]

        #set values
        self.trace_spectra = np.zeros((4,3,spectra_length))
        self.trace_spectra[:,0,:] = np.arange(spectra_length) #The wavelength axis, to be calibrated later. 
        self.trace_spectra[:,1,:] = spectra
        self.trace_spectra[:,2,:] = spectra_std
        
        self.spectra_extracted = True #source attribute, later applied to header["SPC_XTRD"]
        self.spectra_aligned = align

        self.trace_images_extracted = thumbnail_to_extract #these are thumbnails on which the extraction was done

        self.spectra_widths = spectra_widths
        self.spectra_angles = spectra_angles

    def align_spectra(self, lowcut = 0, highcut=-1, big_filt_sz = 30, little_filt_sz = 3, x_start = [0.,1.,0.,0.,0.]):
        '''
        This function attemps to align the four spectra by minimizing the residuals of subtracting the two orthogonal 
        traces after applying a 2nd-order polynomial wavelength shift and scaling the fluxes to match each other. 
        Only the 2nd-order polynomical shift is then used
        '''
        if self.lambda_calibrated:
            lowcut = np.where(self.trace_spectra[0,0,:] > 1.20)[0][0]
            highcut = np.where(self.trace_spectra[0,0,:] > 1.30)[0][0]
            print(highcut)

        self.trace_spectra = spec_utils.align_spectra(self.trace_spectra, lowcut=lowcut, 
            highcut=highcut, big_filt_sz=big_filt_sz, little_filt_sz=little_filt_sz, x_start=x_start)
    
    def rough_lambda_calibration(self, filter_name="J", method=1, lowcut=0, highcut=-1):
        #Rough wavelength calibration. Will have to get better later!

        """

        lowcut - The lowest pixel to use in the traces
        highcut - The highest pixel to use in the traces 

        #TODO: It would be good to have lowcut and highcut only apply to the calculation, and not affect the data at this point (I think)

        """
        aligned = self.spectra_aligned

        if aligned: #do wavelength calibration to Qp, then apply it to eveerything else
            if method == 1:
                self.trace_spectra[0,0,:] = spec_utils.rough_wavelength_calibration_v1(self.trace_spectra[0,1,:], filter_name)
                self.trace_spectra[1,0,:] = self.trace_spectra[0,0,:]
                self.trace_spectra[2,0,:] = self.trace_spectra[0,0,:]
                self.trace_spectra[3,0,:] = self.trace_spectra[0,0,:]
            if method == 2:
                self.trace_spectra[0,0,:] = spec_utils.rough_wavelength_calibration_v2(self.trace_spectra[0,1,:], filter_name, lowcut=lowcut, highcut=highcut)
                self.trace_spectra[1,0,:] = self.trace_spectra[0,0,:]
                self.trace_spectra[2,0,:] = self.trace_spectra[0,0,:]
                self.trace_spectra[3,0,:] = self.trace_spectra[0,0,:]

        else:
            if method == 1:
                self.trace_spectra[0,0,:] = spec_utils.rough_wavelength_calibration_v1(self.trace_spectra[0,1,:], filter_name)
                self.trace_spectra[1,0,:] = spec_utils.rough_wavelength_calibration_v1(self.trace_spectra[1,1,:], filter_name)
                self.trace_spectra[2,0,:] = spec_utils.rough_wavelength_calibration_v1(self.trace_spectra[2,1,:], filter_name)
                self.trace_spectra[3,0,:] = spec_utils.rough_wavelength_calibration_v1(self.trace_spectra[3,1,:], filter_name)
            

            elif method == 2:
                self.trace_spectra[0,0,:] = spec_utils.rough_wavelength_calibration_v2(self.trace_spectra[0,1,:], filter_name, lowcut=lowcut, highcut=highcut)
                self.trace_spectra[1,0,:] = spec_utils.rough_wavelength_calibration_v2(self.trace_spectra[1,1,:], filter_name, lowcut=lowcut, highcut=highcut)
                self.trace_spectra[2,0,:] = spec_utils.rough_wavelength_calibration_v2(self.trace_spectra[2,1,:], filter_name, lowcut=lowcut, highcut=highcut)
                self.trace_spectra[3,0,:] = spec_utils.rough_wavelength_calibration_v2(self.trace_spectra[3,1,:], filter_name, lowcut=lowcut, highcut=highcut)

        if method == 3:
            self.trace_spectra[0,0,:] = spec_utils.rough_wavelength_calibration_v2(self.trace_spectra[0,1,:], filter_name, lowcut=lowcut, highcut=highcut)

        self.lambda_calibrated = True #source attribute, later applied to header["WL_CBRTD"]

    def rough_lambda_and_filter_calibration(self, filter_name = "J", verbose = False, plot_alignment = False, tilt_angle=45, source_compensation=False):

        if filter_name == "H":
            print("H-band not yet supported")

        self.calibrated_trace_spectra = spec_utils.rough_lambda_and_filter_calibration(self.trace_spectra, self.spectra_widths, self.pos[1], 
            self.pos[0],verbose=verbose, plot_alignment = plot_alignment, tilt_angle = tilt_angle, source_compensation = source_compensation)
        self.lambda_calibrated = True

    def compute_polarization(self, cutmin=0, cutmax=-1):


        wlQp, q, dq, wlUp,u, du = spec_utils.compute_polarization(self.trace_spectra, cutmin=cutmin, cutmax = cutmax)
        
        pol_spectra_length = q.shape[0]
        
        self.Q = np.zeros([3,pol_spectra_length])
        self.U = np.zeros([3,pol_spectra_length])
        
        self.Q[0,:] = wlQp
        self.Q[1,:] = q
        self.Q[2,:] = dq

        self.U[0,:] = wlUp
        self.U[1,:] = u
        self.U[2,:] = du
        
        self.polarization_computed = True #source attribute, later applied to header["POL_CMPD"]

    def plot_trace_spectra(self, with_errors = False, filter_name="J", smooth_size = 1, smooth_ker = 'Gaussian', **kwargs):

        fig = plt.figure(figsize=(7,7))
        labels = ["Top-Left", "Bottom-Right", "Top-Right", "Bottom-left"]
        for i in range(4):
            wl = self.trace_spectra[i,0,:]
            flux = self.trace_spectra[i,1,:]
            err = self.trace_spectra[i,2,:]
            if smooth_size > 1:
                flux = spec_utils.smooth_spectra(flux, smooth_ker, smooth_size)
            if with_errors:
                plt.errobar(wl, flux,yerr = err, label=labels[i], **kwargs)

            else:
                plt.plot(wl, flux, label=labels[i], **kwargs)

        plt.ylabel("Flux [ADU]")

        if self.lambda_calibrated: #plot is not perfectly the same
            plt.xlabel("Wavelength [um]")
            plt.xlim([1.17,1.32]) #wavelength display range -- Where the J-band filter has  > 80% throughput
        else:
            plt.xlabel("Wavelength [Arbitrary Unit]")
            plt.xlim([0,225]) #arbitrary unit wavelength display range
        
        plt.legend()
        plt.show()

    def plot_Q_and_U(self, with_errors = False, xlow=1.15, xhigh=1.35, ylow=-0.2, yhigh=0.2, **kwargs):

        fig = plt.figure(figsize=(7,7))

        ax1 = fig.add_subplot(121)
        ax2 = fig.add_subplot(122)
        ax1.set_title("Stokes Q")
        ax2.set_title("Stokes U")

        if with_errors:
            ax1.errorbar(self.Q[0,:], self.Q[1,:],yerr=self.Q[2,:], **kwargs)
            ax2.errorbar(self.U[0,:], self.U[1,:],yerr=self.U[2,:], **kwargs)
        else:
            ax1.plot(self.Q[0,:], self.Q[1,:], **kwargs)
            ax2.plot(self.U[0,:], self.U[1,:], **kwargs)

        ax1.set_ylim(ylow,yhigh)
        ax2.set_ylim(ylow,yhigh)

        if self.lambda_calibrated:
            ax1.set_xlabel("Wavelength [um]")
            ax2.set_xlabel("Wavelength [um]")
            ax1.set_xlim(xlow,xhigh)
            ax2.set_xlim(xlow,xhigh)
        else:
            ax1.set_xlabel("Wavelength [Arbitrary Units]")
            ax2.set_xlabel("Wavelength [Arbitrary Units]")

    def get_broadband_polarization(self, xlow=0, xhigh=-1, weighted=False):
        '''
        Sum the polarization in each trace and measure the broad band polarization. 
        '''
        
        bb_traces = np.zeros([4])
        for i in range(4):
            if weighted:
                bb_traces[i] = np.mean(self.trace_spectra[i,1,xlow:xhigh], weights = np.sqrt(self.trace_spectra[i,1,xlow:xhigh]))
            else:
                bb_traces[i] = np.mean(self.trace_spectra[i,1,xlow:xhigh])

        self.bbQ = (bb_traces[0]-bb_traces[1])/(bb_traces[0]+bb_traces[1])
        self.bbU = (bb_traces[2]-bb_traces[3])/(bb_traces[2]+bb_traces[3])




class wircspec_source(object):
    """
    A point-source in a a wircspec_data image

    Args:
        pos - [x,y] - the location in the image of the source
    Attributes:
        trace_images - An array of size [N,N], where n is the width of the box, and there is one image for each trace
        raw_spectrum - An array of size [3, m], where each m-sized spectrum as a wavelength, a flux and a flux error
        calibrated_spectrum - An array of size [3, m], where each m-sized spectrum as a wavelength, a flux and a flux error

        lambda_calibrated - value of associated header["WL_CBRTD"]. designates whether wavelength has been calibrated
        spectra_extracted - value of associated header["SPC_XTRD"]. designates whether spectra has been extracted
        thumbnails_cut_out - value of associated header["THMB_CUT"]. designates whether thumbnails have been cut out
    """
    def __init__(self, pos, slit_pos, index):
        
        #The source position
        self.pos = pos

        #The source locationr relative to the slit
        self.slit_pos = slit_pos
        
        #The traces of each spectra
        self.trace_images = None
        
        #The source index (from the parent object)
        self.index = index
        
        #Extracted spectra
        self.trace_spectra = None

        #source reduction status?
        self.lambda_calibrated = False #source attribute, later applied to header["WL_CBRTD"]
        self.spectra_extracted = False #source attribute, later applied to header["SPC_XTRD"]
        self.spectra_aligned = False
        self.thumbnails_cut_out = False #source attribute, later applied to header["THMB_CUT"]

    def get_cutouts(self, image, filter_name, sub_bar=True, cutout_size=80, flip=False):
        """
        Cutout thumbnails and put them into self.trace_images.  Thumbnails are placed directly on input positions.
        Optional: set cutout size.
        """
            
        self.trace_images = np.array(image_utils.cutout_trace_thumbnails(image, np.expand_dims([self.pos, self.slit_pos],axis=0),flip=flip,filter_name = filter_name, sub_bar = sub_bar,mode = 'spec', cutout_size = cutout_size)[0])
                
        self.thumbnails_cut_out = True #source attribute, later applied to header["THMB_CUT"]

    def plot_cutouts(self, **kwargs):
    
        fig = plt.figure(figsize = (12,8))
        
        ax = fig.add_subplot(141)
        plt.imshow(self.trace_images[0,:,:], **kwargs)
        
        #fig.subplots_adjust(right=0.85)
        cbar_ax = fig.add_axes([0.90, 0.38, 0.03, 0.24])
        plt.colorbar(cax = cbar_ax)
        plt.show()
    
    def extract_spectra(self, sub_background = False, plot=False, method = 'weightedSum', width_scale=1., diag_mask=False, \
                        fitfunction = 'Moffat', sum_method = 'weighted_sum', trace_angle = None, box_size = 1, poly_order = 4, align = True, verbose = True):
        """
        *method:        method for spectral extraction. Choices are
        (i) skimage: this is just the profile_line method from skimage. Order for interpolation
        is in skimage_order parameter (fast).
        (ii) weightedSum: this is 2D weighted sum assuming Gaussian profile. Multiply the PSF with data
        and sum for each location along the dispersion direction (fast). The width of the Gaussian
        is based on the measured value by 'findTrace'. One can adjust this using the parameter 'width_scale'.
        (iii) fit_across_trace: this method rotates the trace, loops along the dispersion direction, and fit a profile in the
        spatial direction. The fit function is either 'Moffat' or 'Gaussian'. One can also
        select how to extract flux: by summing the fitted model, or the data weighted by the model.
        ('model_sum' vs 'weighted_sum'). These are in 'fitfunction' and 'sum_method' parameters.
        box_size determine how many columns of pixel we will use. poly_order is the order of polynomial used to
        fit the background.
        trace_angle is the angle used to rotate the spectral trace for the fit_across_trace method; None uses the
        measured angle for each individual spectrum
        """
        if verbose:
            print("Performing Spectral Extraction for source {}".format(self.index))
        
        #call spec_extraction to actually extract spectra
        spectra, spectra_std, spectra_widths, spectra_angles, thumbnail_to_extract= spec_utils.spec_extraction(self.trace_images, self.slit_pos, sub_background = sub_background,plot=plot, method=method, width_scale=width_scale, diag_mask=diag_mask, trace_angle = None, fitfunction = fitfunction, sum_method = sum_method,box_size = box_size, poly_order = poly_order,mode='spec', verbose = verbose)
        #if align, then call align_set_of_traces to align 4 traces to the Q plus, using cross-correlation
        #for i in spectra:
        #    plt.plot(i)
        #plt.show()
        if align:
            spectra = spec_utils.align_set_of_traces(spectra, spectra[0])
        #for i in spectra:
        #    plt.plot(i)
        #plt.show()
        spectra_length = spectra.shape[1]
    
        self.trace_spectra = np.zeros((1,3,spectra_length))
        self.trace_spectra[:,0,:] = np.arange(spectra_length) #The wavelength axis, to be calibrated later.
        self.trace_spectra[:,1,:] = spectra
        self.trace_spectra[:,2,:] = spectra_std
        
        self.spectra_extracted = True #source attribute, later applied to header["SPC_XTRD"]
        self.spectra_aligned = align

        self.trace_images_extracted = thumbnail_to_extract #these are thumbnails on which the extraction was done

        self.spectra_widths = spectra_widths
        self.spectra_angles = spectra_angles

    
    def rough_lambda_calibration(self, filter_name="J", method=1, lowcut=0, highcut=-1):
        #Rough wavelength calibration. Will have to get better later!
        
        """
            
        lowcut - The lowest pixel to use in the traces
        highcut - The highest pixel to use in the traces
            
        #TODO: It would be good to have lowcut and highcut only apply to the calculation, and not affect the data at this point (I think)
            
        """
        aligned = self.spectra_aligned
        
        if aligned:
            if method == 1:
                self.trace_spectra[0,0,:] = spec_utils.rough_wavelength_calibration_v1(self.trace_spectra[0,1,:], filter_name)
            if method == 2:
                self.trace_spectra[0,0,:] = spec_utils.rough_wavelength_calibration_v2(self.trace_spectra[0,1,:], filter_name, lowcut=lowcut, highcut=highcut)
        
        else:
            if method == 1:
                self.trace_spectra[0,0,:] = spec_utils.rough_wavelength_calibration_v1(self.trace_spectra[0,1,:], filter_name)
            elif method == 2:
                self.trace_spectra[0,0,:] = spec_utils.rough_wavelength_calibration_v2(self.trace_spectra[0,1,:], filter_name, lowcut=lowcut, highcut=highcut)
        
        self.lambda_calibrated = True #source attribute, later applied to header["WL_CBRTD"]


    def plot_trace_spectra(self, with_errors = False, filter_name="J", smooth_size = 1, smooth_ker = 'Gaussian', **kwargs):
        
        fig = plt.figure(figsize=(7,7))
        #labels = ["Top-Left", "Bottom-Right", "Top-Right", "Bottom-left"]
        for i in range(1):
            wl = self.trace_spectra[i,0,:]
            flux = self.trace_spectra[i,1,:]
            err = self.trace_spectra[i,2,:]
            if smooth_size > 1:
                flux = spec_utils.smooth_spectra(flux, smooth_ker, smooth_size)
            if with_errors:
                plt.errobar(wl, flux,yerr = err, **kwargs) #label=labels[i]
            
            else:
                plt.plot(wl, flux, **kwargs) #label=labels[i],

        plt.ylabel("Flux [ADU]")
    
        if self.lambda_calibrated: #plot is not perfectly the same
            plt.xlabel("Wavelength [um]")
            plt.xlim([1.1,1.4]) #wavelength display range
        else:
            plt.xlabel("Wavelength [Arbitrary Unit]")
            plt.xlim([0,np.size(wl)]) #arbitrary unit wavelength display range

        plt.legend()
        plt.show()<|MERGE_RESOLUTION|>--- conflicted
+++ resolved
@@ -768,15 +768,10 @@
 
 
     def extract_spectra(self, sub_background = True, bkg_sub_shift_size = 21, shift_dir = 'diagonal', plot=False, method = 'optimal_extraction', spatial_sigma = 3,
-<<<<<<< HEAD
           width_scale=1., diag_mask=False, bad_pix_masking = 0,\
           niter = 2, sig_clip = 5, \
          trace_angle = None, fitfunction = 'Moffat', sum_method = 'weighted_sum', box_size = 1, poly_order = 4, align = True, verbose=True):
         
-=======
-        width_scale=1., diag_mask=False, niter = 2, sig_clip = 5, trace_angle = None, fitfunction = 'Moffat', sum_method = 'weighted_sum', box_size = 1, 
-        poly_order = 4, align = True, verbose=True):     
->>>>>>> 0112c99e
         """
         *method:        method for spectral extraction. Choices are
         (i) skimage: this is just the profile_line method from skimage. Order for interpolation                                     
