import numpy as np
from astropy.io import fits
import matplotlib.pyplot as plt
import warnings

import warnings

import wirc_drp.utils.image_utils as image_utils
import wirc_drp.utils.spec_utils as spec_utils
import wirc_drp.utils.calibration as calibration
from wirc_drp import version # For versioning (requires gitpython 'pip install gitpython')
from wirc_drp.masks import * ### Make sure that the wircpol/DRP/mask_design directory is in your Python Path!
from astropy import time as ap_time, coordinates as coord, units as u

class wirc_data(object):

    """
    A wirc data file, that may include reduced data products

    Args:
        raw_filename: The filename of the raw image [optional]
        wirc_object_filename: The filename

    Attributes:
        full_image: Array of shape (y,x) [probably 2048 x 2048]
        header: An astropy fits header corresponding to the raw data file [including history of data reduction]
        
        dark_fn: the filename for the dark file used to correct this image
        flat_fn: the filename for the flat file used to correct this image
        bkg_fn: the filename for the bkg file subtracted off this image 
        bp_fn: the filename of the bad pixel map
        
        filelist: If this file is the result of multiple files being combined, this is a string list of all the filenames of length n_files
        dxdy_list: If this file is the result of multiple files being combined, this is an array of [nfiles,dx,dy] that hold the shifts applied to each image before combining

        n_sources: the number of sources in the full_image
        source_list: A list of n_sources wircpol_source objects
        bjd: mid-exposure time in BJD_TDB

    """
    def __init__(self, raw_filename=None, wirc_object_filename=None, load_full_image = True,\
                 dark_fn = None, flat_fn = None, bp_fn = None, bkg_fn = None,verbose = True):
        ## set verbose=False to suppress print outputs
        ## Load in either the raw file, or the wircpol_object file, 
        ## If load_full_image is True, load the full array image. This uses a lot of memory if a lot of wric objects are loaded at once. 
        ## 
        if raw_filename != None and wirc_object_filename != None:
            print("Can't open both a raw file and wircpol_object, ignoring the raw file and loading the wirc_object_file ")
            print("Loading a wircpol_data object from file {}".format(wirc_object_filename))
            self.load_wirc_object(wirc_object_filename)

        elif wirc_object_filename != None:
            if verbose:
                print("Loading a wirc_data object from file {}".format(wirc_object_filename))
            self.load_wirc_object(wirc_object_filename, load_full_image = load_full_image)

        elif raw_filename != None:
            print("Creating a new wirc_data object from file {}".format(raw_filename))
            self.raw_filename = raw_filename
            
            hdu = fits.open(raw_filename)
            self.full_image = hdu[0].data
            self.header = hdu[0].header
            
            

            self.header['RAW_FN'] = raw_filename

            self.filelist = [raw_filename]
            self.dxdy_list = [[0.,0.]]

            #### Get the Filter Info ####
            aft_filter = self.header['AFT']
            filter_name = aft_filter[0]
            if filter_name != 'J' and filter_name != 'H':
                print("The pipeline was expecting either a J- or H-band filter but found {} instead".format(aft_filter))
                print("Returning.\n")
                # break
            else: 
                print("Found a {}-band filter in the header of file {}".format(filter_name,raw_filename))
            self.filter_name = filter_name

            self.calibrated = False
            self.bkg_subbed = False

            self.n_sources = 0
            self.source_list = []

            self.dark_fn = dark_fn        
            self.flat_fn = flat_fn
            self.bkg_fn = bkg_fn
            self.bp_fn = bp_fn

            #TODO Determine whether the type is spec or pol
            # self.type =

            #get mid-exposure time in BJD_TDB
            date_in=self.header['UTSHUT']
            target_pos=coord.SkyCoord(self.header['RA'],self.header['DEC'],unit=(u.hourangle,u.deg),frame='icrs')
            palomar=coord.EarthLocation.of_site('palomar')
            time=ap_time.Time(date_in,format='isot',scale='utc',location=palomar)
            mid_exptime=0.5*self.header['EXPTIME']*self.header['COADDS']/(24*3600) #in units of days
            ltt_bary=time.light_travel_time(target_pos)
            time=time.tdb+ltt_bary #convert from UTC to TDB standard, apply barycentric correction
            self.bjd=time.jd+mid_exptime
        
        else: #for a blank wirc object
            self.calibrated = False
            self.bkg_subbed = False
            self.n_sources = 0
            self.source_list = []
            

    def calibrate(self, clean_bad_pix=True, replace_nans=True, mask_bad_pixels=False):
        '''
        Apply dark and flat-field correction
        '''

        #TODO Add checks to make sure the flatnames are not none

        if not self.calibrated:

            if self.dark_fn != None:
                #Open the master dark
                master_dark_hdu = fits.open(self.dark_fn)
                master_dark = master_dark_hdu[0].data
                dark_shape = np.shape(master_dark)
                print(("Subtracting {} from the image".format(self.dark_fn)))
                dark_exp_time = master_dark_hdu[0].header['EXPTIME']

                #Checking Dark Exposure times and scaling if need be
                if dark_exp_time != self.header["EXPTIME"]:
                    print("The master dark file doesn't have the same exposure time as the flats. We'll scale the dark for now, but this isn't ideal")
                    factor = self.header["EXPTIME"]/dark_exp_time
                else: 
                    factor = 1. 

                #Subtract the dark
                self.full_image = self.full_image-factor*master_dark

                #Update the header
                self.header['HISTORY'] = "Subtracting {} from each flat file".format(self.dark_fn)
                self.header['DARK_FN'] = self.dark_fn

            else:
                print("No dark filename found, continuing without subtracting a dark")

            if self.flat_fn != None:
                #Open the master flat
                master_flat_hdu = fits.open(self.flat_fn)
                master_flat = master_flat_hdu[0].data
                print(("Dividing the image by {}".format(self.flat_fn)))

                #Divide the flat
                self.full_image = self.full_image/master_flat

                #Update the header                
                self.header['HISTORY'] = "Dividing each file by {}".format(self.flat_fn)
                self.header["FLAT_FN"] = self.flat_fn
                
            else:
                print("No flat filename found, continuing without divinding by a falt")

            #If a background image is provided then subtract it out
            if self.bkg_fn != None:
                background_hdu = fits.open(self.bkg_fn)
                background = background_hdu[0].data
                print("Subtracting background frame {} from all science files".format(self.bkg_fn))

                if self.dark_fn != None:
                    background = background - factor*master_dark

                scale_bkg = np.nanmedian(self.full_image)/np.nanmedian(background)

                #Subtract the background
                self.full_image -= scale_bkg*background

                #Update the header
                self.header['HISTORY'] = "Subtracted background frame {}".format(self.bkg_fn)
                self.header['BKG_FN'] = self.bkg_fn   

            #If a badpixel map is provided then correct for bad pixels, taking into account the clean_bad_pix and mask_mad_pixels flags
            if self.bp_fn != None:
                #Open the bad pixel map
                bp_map_hdu = fits.open(self.bp_fn)
                bad_pixel_map = bp_map_hdu[0].data
                bad_pixel_map_bool = np.array(bad_pixel_map, dtype=bool)
                print(("Using bad pixel map {}".format(self.bp_fn)))

                if clean_bad_pix:
                    redux = calibration.cleanBadPix(self.full_image, bad_pixel_map_bool)
                    self.header['HISTORY'] = "Cleaned all bad pixels found in {} using a median filter".format(self.bp_fn)
                    self.header['CLEAN_BP'] = "True"
                
                #Mask the bad pixels if the flag is set
                if mask_bad_pixels:
                    redux = self.full_image*~bad_pixel_map_bool

                    #Update the header
                    self.header['HISTORY'] = "Masking all bad pixels found in {}".format(self.bp_fn)
                    self.header['BP_FN'] = self.bp_fn

                self.full_image = redux

            else:
                print("No Bad pixel map filename found, continuing without correcting bad pixels")


            #Replace the nans if the flag is set. 
            if replace_nans: 
                nanmask = np.isnan(self.full_image) #nan = True, just in case this is useful
                self.full_image = np.nan_to_num(self.full_image)

            #Turn on the calibrated flag
            self.calibrated = True
        
        else: 
            print("Data already calibrated")


    def sub_background_image(self, scale_itime=True):
        """
        Subtr sact a background frame

        Args:
            scale_itime - If true then scale the background image to have the same integration time as the science frame. 

        """

        if self.bkg_fn != None:
            # try: 
            background_hdu = f.open(background_fname)
            background = background_hdu[0].data

            bkg_itime = f.open(background_img_fname)[0].header["EXPTIME"]
            print("Subtracting background frame {} from all science files".format(self.bkg_fn))

            if scale_itime:
                scitime = self.header["EXPTIME"]
                background = background * scitime/bkg_itime

            #Subtract a background image
            self.full_image -= background

            self.bkg_subbed = True
        else: 
            print("Background filename not set, please set wircpol_data.bkg_fn property to the filename of your background file")

    
    def save_wirc_object(self, wirc_object_filename, overwrite = True):
        #Save the object to a fits file   

        # vers = version.get_version()
        # self.header.set('PL_VERS',vers,'Version of pipeline used for processing')
        #common indexing notes for save_wirc_object and load_wirc_object:
        #----#(2*i)+1 is a conversion from the index, i, of the source in source_list to the index of the source in hdulist
        #----#(2*i)+2 is a conversion from the index, i, of the source in source_list to the index of the source's corresponding table in hdulist
        
       

        #TODO: Update the header keywords below to include a keyword description like PS_VERS above

        #These may not always be set by other function
        self.header["NSOURCES"] = self.n_sources
        self.header["DARK_FN"] = self.dark_fn
        self.header["FLAT_FN"] = self.flat_fn
        self.header["BP_FN"] = self.bp_fn
        self.header["BKG_FN"] = self.bkg_fn

        #Have the data been calibrated/background subtracted? 
        self.header["CALBRTED"] = self.calibrated
        self.header["BKG_SUBD"] = self.bkg_subbed

        #add in time stamp
        self.header["BJD"]=self.bjd
        
        hdu = fits.PrimaryHDU(self.full_image)
        hdu.header = self.header

        hdulist = fits.HDUList([hdu])

        #Now for each source, create a ImageHDU, this works even if the cutouts haven't been extracted
        #Now for each source, create a TableHDU
        for i in range(self.n_sources):
            #print ('Starting Iteration #',i);
            
            #Create an ImageHDU for each of the sources
            # source_hdu = fits.ImageHDU(self.source_list[i].trace_images)
            source_hdu = fits.PrimaryHDU(self.source_list[i].trace_images)

            #Put in the source info
            source_hdu.header["XPOS"] = self.source_list[i].pos[0]
            source_hdu.header["YPOS"] = self.source_list[i].pos[1]

            #only write position errors if they exist. 
            if len(self.source_list[i].pos)>2:
                source_hdu.header["XPOS_ERR"] = self.source_list[i].pos[2]
                source_hdu.header['YPOS_ERR'] = self.source_list[i].pos[3]
            
           

            source_hdu.header["SLIT_LOC"] = self.source_list[i].slit_pos

            #Data reduction status headers for each source
            source_hdu.header["WL_CBRTD"] = (self.source_list[i].lambda_calibrated,"Wavelength Calibrated? status")
            source_hdu.header["POL_CMPD"] = (self.source_list[i].polarization_computed,"Polarization Computed? status")
            source_hdu.header["SPC_XTRD"] = (self.source_list[i].spectra_extracted,"Spectra Extracted? status")
            source_hdu.header["THMB_CUT"] = (self.source_list[i].thumbnails_cut_out,"Thumbnails cut out? status")
            
            
            #Append it to the hdu list
            hdulist.append(source_hdu)
            

            #TODO: Add a fits table extension (or a series of them) to contain the spectra
            #Create a TableHDU for each of the sources
            
            #The source_list attributes, trace_spectra(four separate trace spectra), Q, U, P, theta, are converted into tables of three columns each. Also returns length lists of each array
            t_ts_0,l0=self.make_triplet_table(self.source_list[i].trace_spectra, ['trace_spectra_0 wavelength','D','nm'],
            ['trace_spectra_0 flux','D','units?'], ['trace_spectra_0 flux error','D','units?'])#trace spectra 0
            t_ts_1,l1=self.make_triplet_table(self.source_list[i].trace_spectra, ['trace_spectra_1 wavelength','D','nm'], ['trace_spectra_1 flux','D','units?'], ['trace_spectra_1 flux error','D','units?'])#trace spectra 1
            t_ts_2,l2=self.make_triplet_table(self.source_list[i].trace_spectra, ['trace_spectra_2 wavelength','D','nm'], ['trace_spectra_2 flux','D','units?'], ['trace_spectra_2 flux error','D','units?'])#trace spectra 2
            t_ts_3,l3=self.make_triplet_table(self.source_list[i].trace_spectra, ['trace_spectra_3 wavelength','D','nm'], ['trace_spectra_3 flux','D','units?'], ['trace_spectra_3 flux error','D','units?'])#trace spectra 3
            
            
            t_Q,lQ=self.make_triplet_table(self.source_list[i].Q, ['Q wavelength','D','nm'], ['Q stokes','D','units?'], ['Q stokes error','D','units?'])               #Q
            
            t_U,lU=self.make_triplet_table(self.source_list[i].U, ['U wavelength','D','nm'], ['U stokes','D','units?'], ['U stokes error','D','units?'])               #U
            
            t_P,lP=self.make_triplet_table(self.source_list[i].P, ['P wavelength','D','nm'], ['P','D','units?'], ['P error','D','units?'])               #P
            
            t_theta,ltheta=self.make_triplet_table(self.source_list[i].theta, ['theta wavelength','D','nm'], ['theta','D','units?'], ['theta error','D','units?'])       #theta
            #tables of 3 columns each have been made
            

            
            #big table gets made
            #the .columns of each three-column-table are added up to form column_list
            column_list= t_ts_0.columns + t_ts_1.columns + t_ts_2.columns + t_ts_3.columns + t_Q.columns + t_U.columns  + t_P.columns + t_theta.columns
           
            #the column_list becomes a quite large fits table called source_tbl_hdu
            source_tbl_hdu=fits.BinTableHDU.from_columns(column_list)

            
            
            #Append it to the hdu list
            hdulist.append(source_tbl_hdu)
            
            length_list=l0+l1+l2+l3+lQ+lU+lP+ltheta  #making a list of the lengths of columns
            #print ('Ending Iteration #',i);
            
            #Creates a header keyword, value, and comment. 
            #The value designates the length the array that would correspond to the column.
            for k in range(len(length_list)):
                #defines keyword string
                header_keyword="TLENG"+str(k+1)
                #defines comment string
                header_comment="Length of "+hdulist[(2*i)+2].data.names[k] 
                
                
                hdulist[(2*i)+2].header[header_keyword]=(length_list[k],header_comment) #defines the keyword with value and comment
                
        #For loop ended    
        #print ('No more iterations');
        
        
         
        
        #Saving a wirc_object (hdulist)
        print("Saving a wirc_object to {}".format(wirc_object_filename));
        hdulist.writeto(wirc_object_filename, overwrite=overwrite)
        
           

    def make_triplet_table(self, array_in, c1list, c2list, c3list):
        #convert array to fits columns and then fits tables. returns a fits table with 3 columns.
        
        #developed to be called by save_wirc_object (the previously listed function)
        
        #first verifies if array_in has information (not None)
        length=[] #initiates list
        if array_in !=None:
                #print ("array_in != None")
                
                #verifies/determines if array_in.ndim is 2 or 3. 
                #if 2
                if array_in.ndim ==2:
                    #print("array_in.ndim ==2");
                    
                    #defines columns, including data
                    c1 = fits.Column(name=c1list[0],format=c1list[1],unit=c1list[2], array=array_in[0,:])
                    c2 = fits.Column(name=c2list[0],format=c2list[1],unit=c2list[2], array=array_in[1,:])
                    c3 = fits.Column(name=c3list[0],format=c3list[1],unit=c3list[2], array=array_in[2,:])
                    
                #if 3
                elif array_in.ndim ==3:
                    #print("array_in.ndim ==3");
                    #finds the extra index from the name (0th item in list, 14th character in string, converted to int)
                    ex_i=int(c1list[0][14])
                    
                    #defines columns, including data
                    c1 = fits.Column(name=c1list[0],format=c1list[1],unit=c1list[2], array=array_in[ex_i,0,:])
                    c2 = fits.Column(name=c2list[0],format=c2list[1],unit=c2list[2], array=array_in[ex_i,1,:])
                    c3 = fits.Column(name=c3list[0],format=c3list[1],unit=c3list[2], array=array_in[ex_i,2,:])
                
                #if array_in is neither ndim, raises warning to user, and leaves columns blank to allow rest of program to run
                else:
                    #print ("Warning: While trying to convert array_in into a 3 column table, array_in.ndim != 2 or 3")
                    
                    #defines columns, not including data
                    c1 = fits.Column(name=c1list[0],format=c1list[1],unit=c1list[2], array=np.array([]))
                    c2 = fits.Column(name=c2list[0],format=c2list[1],unit=c2list[2], array=np.array([]))
                    c3 = fits.Column(name=c3list[0],format=c3list[1],unit=c3list[2], array=np.array([]))
                    
                    
                
                
        #if array_in is None, initiates blank columns        
        else :
                #print ("array_in == None")
                
                #defines columns, not including data
                c1 = fits.Column(name=c1list[0],format=c1list[1],unit=c1list[2], array=np.array([]))
                c2 = fits.Column(name=c2list[0],format=c2list[1],unit=c2list[2], array=np.array([]))
                c3 = fits.Column(name=c3list[0],format=c3list[1],unit=c3list[2], array=np.array([]))
                
        length=[len(c1.array),len(c2.array),len(c2.array)] #defines length list as the length of the arrays given to each column
        
        #returns table equivalent of array_in and corresponding c<#>lists, also returns length list
        return fits.BinTableHDU.from_columns(fits.ColDefs([c1,c2,c3])),length
         
    def table_columns_to_array(self,table_in,prihdr,cil):
        list3columns = [] #initiates a list of arrays representing the columns
   
        if len(cil) ==3: #if there are 3 columns
            
            #appends the padding-removed arrays (from the columns) to the list3columns
            for j in range(len(cil)):
                list3columns.append(table_in.field(cil[j])[0:prihdr['TLENG'+str(cil[j]+1)]])
            
            #stacks the list together to make 2D output array
            array_out=np.stack((list3columns[0],list3columns[1],list3columns[2]))

        elif len(cil) ==12: #if there are 12 columns
            
            for j in range(len(cil)):
                list3columns.append(table_in.field(cil[j])[0:prihdr['TLENG'+str(cil[j]+1)]])
            
            #stacks portion of list together to form 4 2D arrays
            array_a=np.stack((list3columns[0],list3columns[1],list3columns[2]))
            array_b=np.stack((list3columns[3],list3columns[4],list3columns[5]))
            array_c=np.stack((list3columns[6],list3columns[7],list3columns[8]))
            array_d=np.stack((list3columns[9],list3columns[10],list3columns[11]))
            
            #stacks the 2D arrays to form a 3D output array
            array_out=np.stack((array_a,array_b,array_c,array_c),axis=0)
            

        else:
            print ("Warning: column list improper number of columns")
            array_out = np.array([])#None
        return array_out     
    
          
                
    def load_wirc_object(self, wirc_object_filename, load_full_image = True):
        '''
        Read in the wircpol_object file from a fits file

        Loading in a full_image is optional, in case you only need to look at extracted spectra and cutouts.
        Set load_full_image = False to not load full image.

        '''
        #common indexing notes for save_wirc_object and load_wirc_object:
        #----#(2*i)+1 is a conversion from the index, i, of the source in source_list to the index of the source in hdulist
        #----#(2*i)+2 is a conversion from the index, i, of the source in source_list to the index of the source's corresponding table in hdulist

        #Open the fits file
        hdulist = fits.open(wirc_object_filename)

        #Read in the full image and the primary header
        if load_full_image:
            self.full_image = hdulist[0].data
        else:
            self.full_image = None

        self.header = hdulist[0].header

        #What are the calibration filenames?
        self.dark_fn = self.header["DARK_FN"]
        self.flat_fn = self.header["FLAT_FN"]
        self.bp_fn = self.header["BP_FN"]
        self.bkg_fn = self.header["BKG_FN"]

        self.filter_name = self.header['AFT'][0]

        #What's the calibration status?
        self.calibrated = self.header["CALBRTED"]
        self.bkg_subbed = self.header["BKG_SUBD"]

        #How many sources are there
        self.n_sources = self.header["NSOURCES"]

        #BJD_TDB
        try:
            self.bjd = self.header["BJD"]
        except KeyError as err:
            print(err)


        #Create one source object for each source and append it to source_list
        self.source_list = []

        for i in range(self.n_sources):
            #print ("starting iteration #",i)
            #Extract the source info from the header
            xpos = hdulist[(2*i)+1].header["XPOS"]
            ypos = hdulist[(2*i)+1].header["YPOS"]
            slit_loc = hdulist[(2*i)+1].header["SLIT_LOC"]
            
            #if they are there)
            
            try:
                xpos_err = hdulist[(2*i)+1].header["XPOS_ERR"]
                ypos_err = hdulist[(2*i)+1].header["YPOS_ERR"]
                new_source = wircpol_source([xpos,ypos,xpos_err,ypos_err],slit_loc, i)
                
            except KeyError:
                new_source = wircpol_source([xpos,ypos],slit_loc, i)
                
            
        

            
            new_source.trace_images = hdulist[(2*i)+1].data #finds the i'th source image data in the hdulist
            
            #finds the table data of the TableHDU corresponding to the i'th source
            big_table=hdulist[(2*i)+2].data 
            
            #finds the header of the TableHDU corresponding to the i'th source
            prihdr=hdulist[(2*i)+2].header 
            
            
            
            #finds 3D array for trace_spectra
            new_source.trace_spectra = self.table_columns_to_array(big_table,prihdr,[0,1,2,3,4,5,6,7,8,9,10,11])
            
            #finds 2D array for Q
            new_source.Q = self.table_columns_to_array(big_table,prihdr,[12,13,14])
            
            #finds 2D array for U
            new_source.U = self.table_columns_to_array(big_table,prihdr,[15,16,17])
            
            #finds 2D array for P
            new_source.P = self.table_columns_to_array(big_table,prihdr,[18,19,20])
            
            #finds 2D array for theta
            new_source.theta = self.table_columns_to_array(big_table,prihdr,[21,22,23])
            
            #adjusting source header statuses
            new_source.lambda_calibrated = hdulist[(2*i)+1].header["WL_CBRTD"]#source attribute, later applied to header["WL_CBRTD"]
            new_source.polarization_computed = hdulist[(2*i)+1].header["POL_CMPD"] #source attribute, later applied to header["POL_CMPD"]
            new_source.spectra_extracted = hdulist[(2*i)+1].header["SPC_XTRD"] #source attribute, later applied to header["SPC_XTRD"]
            new_source.thumbnails_cut_out = hdulist[(2*i)+1].header["THMB_CUT"] #source attribute, later applied to header["THMB_CUT"]

                    

            #Append it to the source_list
            self.source_list.append(new_source)
            
            #print ("ending iteration #",i)


    def find_sources(self, direct_image_fn = None, threshold_sigma = 5, guess_seeing = 4, plot = False, mode = 'pol'):
        """
        Find the number of sources in the image and create a wircpol_source objects for each one

        Args:
            direct_image_fn - The direct image with no mask or PG. If this is None then we find the sources with an as-of-yet to be determined method. 

        """
        
        if mode == 'pol':
            if direct_image_fn != None:

                #Open the direct image
                direct_image = fits.open(direct_image_fn)[0].data
                
                #Get the focal plane mask. 
                mask = cross_mask_ns.astype('bool') #What does our mask look like? 

                #Find the sources 
                locations = image_utils.find_sources_in_direct_image(direct_image, mask, threshold_sigma = threshold_sigma, guess_seeing = guess_seeing, plot = plot)

                #How many sources are there? 
                self.n_sources = np.shape(locations[0,:])[0]+1

                #Append all the new objects
                for source in range(self.n_sources):
                    self.source_list.append(wircpol_source(locations[source, 0], locations[source,1],source))

            else: 
                print("No direct image filename given. For now we can only find sources automatically in a direct image, so we'll assume that there's a source in the middle slit. If you wish you can add other sources as follows: \n\n > wirc_data.source_list.append(wircpol_source([y,x],slit_pos,wirc_data.n_sources+1) \
                #where slit_pos is '0','1','2' or slitless. \n > wirc_data.n_sources += 1")

                self.source_list.append(wircpol_source([1063,1027],'1',self.n_sources+1))
                self.n_sources = 1
                
            self.header['NSOURCES'] = self.n_sources
        elif mode == 'spec':
            print("AUTOMATIC Identification of spec mode sources is not yet implemented. Hopefully soon.")

    
    def add_source(self, x,y, slit_pos = "slitless"):
        self.source_list.append(wircpol_source([y,x],slit_pos,wirc_data.n_sources+1)) #where slit_pos is '0','1','2' or slitless. 
        wirc_data.n_sources += 1

    def get_source_cutouts(self):
        """
        Get thumbnail cutouts for the spectra of for each source in the image. 
        """

        for source in range(self.n_sources):
            self.source_list[source].get_cutouts(self.full_image, filter_name = self.filter_name, sub_bar = True)



class wircpol_source(object):
    """
    A point-source in a a wircpol_data image    

    Args:
        pos - [x,y] - the location in the image of the source
        slit_pos - Is it in the slit with possible values of [0,1,2,'slitless']


    Attributes:
        trace_images - An array of size [4,N,N], where n is the width of the box, and there is one image for each trace
        trace_spectra - An array of size [4,3, m], where each m-sized spectrum as a wavelength, a flux and a flux error
        pol_spectra - An array of size [3,3, m], where each m-sized spectrum as a wavelength, a flux and a flux error
        calibrated_pol_spectra - An array of size [5,3, m], where each m-sized spectrum as a wavelength, a flux and a flux error
        Q - an array of size 3,m, where each m sized stokes-Q has a wavelength, stokes Q  and Q error
        U - an array of size 3,m, where each m sized stokes-U has a wavelength, stokes U  and U error
        P - an array of size 3,m, where each m sized stokes-Q has a wavelength, P  and P error
        theta - an array of size 3,m, where each m sized stokes-Q has a wavelength, theta  and theta error
        lambda_calibrated - value of associated header["WL_CBRTD"]. designates whether wavelength has been calibrated
        polarization_compute - value of associated header["POL_CMPD"]. designates whether polarization has been computed
        spectra_extracted - value of associated header["SPC_XTRD"]. designates whether spectra has been extracted
        thumbnails_cut_out - value of associated header["THMB_CUT"]. designates whether thumbnails have been cut out
        

    """
    def __init__(self, pos, slit_pos, index):

        #The source position
        self.pos = pos
        #The source locationr relative to the slit
        self.slit_pos = slit_pos

        #The traces of each spectra
        self.trace_images = None

        #The source index (from the parent object)
        self.index = index 

        #Extracted spectra 
        self.trace_spectra = None
        self.pol_spectra = None
        self.Q = None
        self.U = None
        self.P = None
        self.theta = None
    
        #source reduction status?
        self.lambda_calibrated = False #source attribute, later applied to header["WL_CBRTD"]
        self.polarization_computed = False #source attribute, later applied to header["POL_CMPD"]
        self.spectra_extracted = False #source attribute, later applied to header["SPC_XTRD"]
        self.spectra_aligned = False
        self.thumbnails_cut_out = False #source attribute, later applied to header["THMB_CUT"]

    def get_cutouts(self, image, filter_name, sub_bar=True):
        """
        Cutout thumbnails and put them into self.trace_images

        """
        
        self.trace_images = np.array(image_utils.cutout_trace_thumbnails(image, np.expand_dims([self.pos, self.slit_pos],axis=0), flip=False,filter_name = filter_name, sub_bar = sub_bar)[0])
        
        self.thumbnails_cut_out = True #source attribute, later applied to header["THMB_CUT"]

    def plot_cutouts(self, **kwargs):

        fig = plt.figure(figsize = (12,8))

        ax = fig.add_subplot(141)
        plt.imshow(self.trace_images[0,:,:], **kwargs)
        plt.text(5,145,"Top - Left", color='w')

        ax = fig.add_subplot(142)
        plt.imshow(self.trace_images[1,:,:], **kwargs)
        plt.text(5,145,"Bottom - Right", color='w')

        ax = fig.add_subplot(143)
        plt.imshow(self.trace_images[2,:,:], **kwargs)
        plt.text(5,145,"Top - Right", color='w')

        ax = fig.add_subplot(144)
        plt.imshow(self.trace_images[3,:,:], **kwargs)
        plt.text(5,145,"Bottom - Left", color='w')
        
        fig.subplots_adjust(right=0.85)
        cbar_ax = fig.add_axes([0.90, 0.38, 0.03, 0.24])
        plt.colorbar(cax = cbar_ax)

        plt.show()

<<<<<<< HEAD
    def extract_spectra(self, sub_background = True, bkg_sub_shift_size = 21, plot=False, method = 'weightedSum', width_scale=1., diag_mask=False, \
         trace_angle = None, fitfunction = 'Moffat', sum_method = 'weighted_sum', box_size = 1, poly_order = 4, align = True):
=======
    def extract_spectra(self, sub_background = True, plot=False, method = 'weightedSum', width_scale=1., diag_mask=False, \
         trace_angle = None, fitfunction = 'Moffat', sum_method = 'weighted_sum', box_size = 1, poly_order = 4, align = True, verbose=True):
>>>>>>> 80756e0a
        """
        *method:        method for spectral extraction. Choices are
                            (i) skimage: this is just the profile_line method from skimage. Order for interpolation 
                                            is in skimage_order parameter (fast).
                            (ii) weightedSum: this is 2D weighted sum assuming Gaussian profile. Multiply the PSF with data
                                            and sum for each location along the dispersion direction (fast). The width of the Gaussian
                                            is based on the measured value by 'findTrace'. One can adjust this using the parameter 'width_scale'.
                            (iii) fit_across_trace: this method rotates the trace, loops along the dispersion direction, and fit a profile in the 
                                            spatial direction. The fit function is either 'Moffat' or 'Gaussian'. One can also
                                            select how to extract flux: by summing the fitted model, or the data weighted by the model.
                                            ('model_sum' vs 'weighted_sum'). These are in 'fitfunction' and 'sum_method' parameters.
                                            box_size determine how many columns of pixel we will use. poly_order is the order of polynomial used to
                                            fit the background. trace_angle is the angle to rotate the cutout so it's aligned with the pixel grid.
                                            If None, it uses value from fitTraces.
        """
        print("Performing Spectral Extraction for source {}".format(self.index))

        #call spec_extraction to actually extract spectra
        spectra, spectra_std = spec_utils.spec_extraction(self.trace_images, self.slit_pos, sub_background = sub_background, 
            bkg_sub_shift_size = bkg_sub_shift_size ,
            plot=plot, method=method, width_scale=width_scale, diag_mask=diag_mask, fitfunction = fitfunction, sum_method = sum_method, 
            box_size = box_size, poly_order = poly_order, trace_angle = trace_angle, verbose=verbose) 
        #if align, then call align_set_of_traces to align 4 traces to the Q plus, using cross-correlation
        #for i in spectra:
        #    plt.plot(i)
        #plt.show()
        if align:
            spectra = spec_utils.align_set_of_traces(spectra, spectra[0])
        #for i in spectra:
        #    plt.plot(i)
        #plt.show()
        spectra_length = spectra.shape[1]

        self.trace_spectra = np.zeros((4,3,spectra_length))
        self.trace_spectra[:,0,:] = np.arange(spectra_length) #The wavelength axis, to be calibrated later. 
        self.trace_spectra[:,1,:] = spectra
        self.trace_spectra[:,2,:] = spectra_std
        
        self.spectra_extracted = True #source attribute, later applied to header["SPC_XTRD"]
        self.spectra_aligned = align

    def rough_lambda_calibration(self, filter_name="J", method=1, lowcut=0, highcut=-1):
        #Rough wavelength calibration. Will have to get better later!

        """

        lowcut - The lowest pixel to use in the traces
        highcut - The highest pixel to use in the traces 

        #TODO: It would be good to have lowcut and highcut only apply to the calculation, and not affect the data at this point (I think)

        """
        aligned = self.spectra_aligned

        if aligned: #do wavelength calibration to Qp, then apply it to eveerything else
            if method == 1:
                self.trace_spectra[0,0,:] = spec_utils.rough_wavelength_calibration_v1(self.trace_spectra[0,1,:], filter_name)
                self.trace_spectra[1,0,:] = self.trace_spectra[0,0,:]
                self.trace_spectra[2,0,:] = self.trace_spectra[0,0,:]
                self.trace_spectra[3,0,:] = self.trace_spectra[0,0,:]
            if method == 2:
                self.trace_spectra[0,0,:] = spec_utils.rough_wavelength_calibration_v2(self.trace_spectra[0,1,:], filter_name, lowcut=lowcut, highcut=highcut)
                self.trace_spectra[1,0,:] = self.trace_spectra[0,0,:]
                self.trace_spectra[2,0,:] = self.trace_spectra[0,0,:]
                self.trace_spectra[3,0,:] = self.trace_spectra[0,0,:]

        else:
            if method == 1:
                self.trace_spectra[0,0,:] = spec_utils.rough_wavelength_calibration_v1(self.trace_spectra[0,1,:], filter_name)
                self.trace_spectra[1,0,:] = spec_utils.rough_wavelength_calibration_v1(self.trace_spectra[1,1,:], filter_name)
                self.trace_spectra[2,0,:] = spec_utils.rough_wavelength_calibration_v1(self.trace_spectra[2,1,:], filter_name)
                self.trace_spectra[3,0,:] = spec_utils.rough_wavelength_calibration_v1(self.trace_spectra[3,1,:], filter_name)
            

            elif method == 2:
                self.trace_spectra[0,0,:] = spec_utils.rough_wavelength_calibration_v2(self.trace_spectra[0,1,:], filter_name, lowcut=lowcut, highcut=highcut)
                self.trace_spectra[1,0,:] = spec_utils.rough_wavelength_calibration_v2(self.trace_spectra[1,1,:], filter_name, lowcut=lowcut, highcut=highcut)
                self.trace_spectra[2,0,:] = spec_utils.rough_wavelength_calibration_v2(self.trace_spectra[2,1,:], filter_name, lowcut=lowcut, highcut=highcut)
                self.trace_spectra[3,0,:] = spec_utils.rough_wavelength_calibration_v2(self.trace_spectra[3,1,:], filter_name, lowcut=lowcut, highcut=highcut)

        self.lambda_calibrated = True #source attribute, later applied to header["WL_CBRTD"]

    def compute_polarization(self, cutmin=0, cutmax=160):


        wlQp, q, dq, wlUp,u, du = spec_utils.compute_polarization(self.trace_spectra, cutmin=cutmin, cutmax = cutmax)
        
        pol_spectra_length = q.shape[0]
        
        self.Q = np.zeros([3,pol_spectra_length])
        self.U = np.zeros([3,pol_spectra_length])
        
        self.Q[0,:] = wlQp
        self.Q[1,:] = q
        self.Q[2,:] = dq

        self.U[0,:] = wlUp
        self.U[1,:] = u
        self.U[2,:] = du
        
        self.polarization_computed = True #source attribute, later applied to header["POL_CMPD"]

    def plot_trace_spectra(self, with_errors = False, filter_name="J", smooth_size = 1, smooth_ker = 'Gaussian', **kwargs):

        fig = plt.figure(figsize=(7,7))
        labels = ["Top-Left", "Bottom-Right", "Top-Right", "Bottom-left"]
        for i in range(4):
            wl = self.trace_spectra[i,0,:]
            flux = self.trace_spectra[i,1,:]
            err = self.trace_spectra[i,2,:]
            if smooth_size > 1:
                flux = spec_utils.smooth_spectra(flux, smooth_ker, smooth_size)
            if with_errors:
                plt.errobar(wl, flux,yerr = err, label=labels[i], **kwargs)

            else:
                plt.plot(wl, flux, label=labels[i], **kwargs)

        plt.ylabel("Flux [ADU]")

        if self.lambda_calibrated: #plot is not perfectly the same
            plt.xlabel("Wavelength [um]")
            plt.xlim([1.1,1.4]) #wavelength display range
        else:
            plt.xlabel("Wavelength [Arbitrary Unit]")
            plt.xlim([0,225]) #arbitrary unit wavelength display range
        
        plt.legend()
        plt.show()

    def plot_Q_and_U(self, with_errors = False, xlow=1.15, xhigh=1.35, ylow=-0.2, yhigh=0.2, **kwargs):

        fig = plt.figure(figsize=(7,7))

        ax1 = fig.add_subplot(121)
        ax2 = fig.add_subplot(122)
        ax1.set_title("Stokes Q")
        ax2.set_title("Stokes U")

        if with_errors:
            ax1.errorbar(self.Q[0,:], self.Q[1,:],yerr=self.Q[2,:], **kwargs)
            ax2.errorbar(self.U[0,:], self.U[1,:],yerr=self.U[2,:], **kwargs)
        else:
            ax1.plot(self.Q[0,:], self.Q[1,:], **kwargs)
            ax2.plot(self.U[0,:], self.U[1,:], **kwargs)

        ax1.set_ylim(ylow,yhigh)
        ax2.set_ylim(ylow,yhigh)

        if self.lambda_calibrated:
            ax1.set_xlabel("Wavelength [um]")
            ax2.set_xlabel("Wavelength [um]")
            ax1.set_xlim(xlow,xhigh)
            ax2.set_xlim(xlow,xhigh)
        else:
            ax1.set_xlabel("Wavelength [Arbitrary Units]")
            ax2.set_xlabel("Wavelength [Arbitrary Units]")

    # def subtract_pol_bias():

    # def wavelength_calibration():

    # def show_traces():


class wircspec_source(object):
    """
    A point-source in a a wircspec_data image

    Args:
        pos - [x,y] - the location in the image of the source
    Attributes:
        trace_images - An array of size [N,N], where n is the width of the box, and there is one image for each trace
        raw_spectrum - An array of size [3, m], where each m-sized spectrum as a wavelength, a flux and a flux error
        calibrated_spectrum - An array of size [3, m], where each m-sized spectrum as a wavelength, a flux and a flux error

        lambda_calibrated - value of associated header["WL_CBRTD"]. designates whether wavelength has been calibrated
        spectra_extracted - value of associated header["SPC_XTRD"]. designates whether spectra has been extracted
        thumbnails_cut_out - value of associated header["THMB_CUT"]. designates whether thumbnails have been cut out
    """
    def __init__(self, pos, slit_pos, index):
        
        #The source position
        self.pos = pos

        #The source locationr relative to the slit
        self.slit_pos = slit_pos
        
        #The traces of each spectra
        self.trace_images = None
        
        #The source index (from the parent object)
        self.index = index
        
        #Extracted spectra
        self.trace_spectra = None

        #source reduction status?
        self.lambda_calibrated = False #source attribute, later applied to header["WL_CBRTD"]
        self.spectra_extracted = False #source attribute, later applied to header["SPC_XTRD"]
        self.spectra_aligned = False
        self.thumbnails_cut_out = False #source attribute, later applied to header["THMB_CUT"]

    def get_cutouts(self, image, filter_name, sub_bar=True, cutout_size=80, flip=False):
        """
        Cutout thumbnails and put them into self.trace_images.  Thumbnails are placed directly on input positions.
        Optional: set cutout size.
        """
            
        self.trace_images = np.array(image_utils.cutout_trace_thumbnails(image, np.expand_dims([self.pos, self.slit_pos],axis=0),flip=flip,filter_name = filter_name, sub_bar = sub_bar,mode = 'spec', cutout_size = cutout_size)[0])
                
        self.thumbnails_cut_out = True #source attribute, later applied to header["THMB_CUT"]

    def plot_cutouts(self, **kwargs):
    
        fig = plt.figure(figsize = (12,8))
        
        ax = fig.add_subplot(141)
        plt.imshow(self.trace_images[0,:,:], **kwargs)
        
        #fig.subplots_adjust(right=0.85)
        cbar_ax = fig.add_axes([0.90, 0.38, 0.03, 0.24])
        plt.colorbar(cax = cbar_ax)
        plt.show()
    
    def extract_spectra(self, sub_background = False, plot=False, method = 'weightedSum', width_scale=1., diag_mask=False, \
                        fitfunction = 'Moffat', sum_method = 'weighted_sum', trace_angle = None, box_size = 1, poly_order = 4, align = True, verbose = True):
        """
        *method:        method for spectral extraction. Choices are
        (i) skimage: this is just the profile_line method from skimage. Order for interpolation
        is in skimage_order parameter (fast).
        (ii) weightedSum: this is 2D weighted sum assuming Gaussian profile. Multiply the PSF with data
        and sum for each location along the dispersion direction (fast). The width of the Gaussian
        is based on the measured value by 'findTrace'. One can adjust this using the parameter 'width_scale'.
        (iii) fit_across_trace: this method rotates the trace, loops along the dispersion direction, and fit a profile in the
        spatial direction. The fit function is either 'Moffat' or 'Gaussian'. One can also
        select how to extract flux: by summing the fitted model, or the data weighted by the model.
        ('model_sum' vs 'weighted_sum'). These are in 'fitfunction' and 'sum_method' parameters.
        box_size determine how many columns of pixel we will use. poly_order is the order of polynomial used to
        fit the background.
        trace_angle is the angle used to rotate the spectral trace for the fit_across_trace method; None uses the
        measured angle for each individual spectrum
        """
        if verbose:
            print("Performing Spectral Extraction for source {}".format(self.index))
        
        #call spec_extraction to actually extract spectra
        spectra, spectra_std = spec_utils.spec_extraction(self.trace_images, self.slit_pos, sub_background = sub_background,plot=plot, method=method, width_scale=width_scale, diag_mask=diag_mask, trace_angle = None, fitfunction = fitfunction, sum_method = sum_method,box_size = box_size, poly_order = poly_order,mode='spec', verbose = verbose)
        #if align, then call align_set_of_traces to align 4 traces to the Q plus, using cross-correlation
        #for i in spectra:
        #    plt.plot(i)
        #plt.show()
        if align:
            spectra = spec_utils.align_set_of_traces(spectra, spectra[0])
        #for i in spectra:
        #    plt.plot(i)
        #plt.show()
        spectra_length = spectra.shape[1]
    
        self.trace_spectra = np.zeros((1,3,spectra_length))
        self.trace_spectra[:,0,:] = np.arange(spectra_length) #The wavelength axis, to be calibrated later.
        self.trace_spectra[:,1,:] = spectra
        self.trace_spectra[:,2,:] = spectra_std
        
        self.spectra_extracted = True #source attribute, later applied to header["SPC_XTRD"]
        self.spectra_aligned = align
    
    def rough_lambda_calibration(self, filter_name="J", method=1, lowcut=0, highcut=-1):
        #Rough wavelength calibration. Will have to get better later!
        
        """
            
        lowcut - The lowest pixel to use in the traces
        highcut - The highest pixel to use in the traces
            
        #TODO: It would be good to have lowcut and highcut only apply to the calculation, and not affect the data at this point (I think)
            
        """
        aligned = self.spectra_aligned
        
        if aligned:
            if method == 1:
                self.trace_spectra[0,0,:] = spec_utils.rough_wavelength_calibration_v1(self.trace_spectra[0,1,:], filter_name)
            if method == 2:
                self.trace_spectra[0,0,:] = spec_utils.rough_wavelength_calibration_v2(self.trace_spectra[0,1,:], filter_name, lowcut=lowcut, highcut=highcut)
        
        else:
            if method == 1:
                self.trace_spectra[0,0,:] = spec_utils.rough_wavelength_calibration_v1(self.trace_spectra[0,1,:], filter_name)
            elif method == 2:
                self.trace_spectra[0,0,:] = spec_utils.rough_wavelength_calibration_v2(self.trace_spectra[0,1,:], filter_name, lowcut=lowcut, highcut=highcut)
        
        self.lambda_calibrated = True #source attribute, later applied to header["WL_CBRTD"]


    def plot_trace_spectra(self, with_errors = False, filter_name="J", smooth_size = 1, smooth_ker = 'Gaussian', **kwargs):
        
        fig = plt.figure(figsize=(7,7))
        #labels = ["Top-Left", "Bottom-Right", "Top-Right", "Bottom-left"]
        for i in range(1):
            wl = self.trace_spectra[i,0,:]
            flux = self.trace_spectra[i,1,:]
            err = self.trace_spectra[i,2,:]
            if smooth_size > 1:
                flux = spec_utils.smooth_spectra(flux, smooth_ker, smooth_size)
            if with_errors:
                plt.errobar(wl, flux,yerr = err, **kwargs) #label=labels[i]
            
            else:
                plt.plot(wl, flux, **kwargs) #label=labels[i],

        plt.ylabel("Flux [ADU]")
    
        if self.lambda_calibrated: #plot is not perfectly the same
            plt.xlabel("Wavelength [um]")
            plt.xlim([1.1,1.4]) #wavelength display range
        else:
            plt.xlabel("Wavelength [Arbitrary Unit]")
            plt.xlim([0,np.size(wl)]) #arbitrary unit wavelength display range

        plt.legend()
        plt.show()<|MERGE_RESOLUTION|>--- conflicted
+++ resolved
@@ -714,13 +714,10 @@
 
         plt.show()
 
-<<<<<<< HEAD
+
     def extract_spectra(self, sub_background = True, bkg_sub_shift_size = 21, plot=False, method = 'weightedSum', width_scale=1., diag_mask=False, \
-         trace_angle = None, fitfunction = 'Moffat', sum_method = 'weighted_sum', box_size = 1, poly_order = 4, align = True):
-=======
-    def extract_spectra(self, sub_background = True, plot=False, method = 'weightedSum', width_scale=1., diag_mask=False, \
          trace_angle = None, fitfunction = 'Moffat', sum_method = 'weighted_sum', box_size = 1, poly_order = 4, align = True, verbose=True):
->>>>>>> 80756e0a
+
         """
         *method:        method for spectral extraction. Choices are
                             (i) skimage: this is just the profile_line method from skimage. Order for interpolation 
