--- conflicted
+++ resolved
@@ -603,16 +603,10 @@
     return im
 
 
-<<<<<<< HEAD
-def find_sources_in_direct_image_v2(im, ref_frame, out_fp=None, sigma_threshold=1, grid_res=18,
-                    neighborhood_size=50, perc_threshold=98, bgd_subt_perc_threshold=98,
-                   mask_fp=None, boxsize=10, show_plots=True,verbose=True):
-=======
 
 def find_sources_util(im, ref_frame, out_fp=None, sigma_threshold=0, grid_res=18,
                     neighborhood_size=50, perc_threshold=95, bgd_subt_perc_threshold=98,
                    boxsize=10, show_plots=True):
->>>>>>> 7640d812
     """
     cross correlates input WIRC+POL image with a reference template to look for sources in image.
     
@@ -642,15 +636,8 @@
         
     OUTPUT
     ---
-<<<<<<< HEAD
-    OUT:list of source positions ordered by brightest flux to least
-    
-    OUT (1): masked image
-    OUT (2): list of source positions ordered by brightest flux to least
-=======
     OUT(1):list of source positions ordered by brightest flux to least
     OUT(2):list of corresponding trace fluxes (taking 90th percentile flux pixel) ordered from highest to lowest
->>>>>>> 7640d812
     """
     if verbose:
         print('Finding sources')
