# -*- coding: utf-8 -*-
"""
Created on Fri June 2 2017

@author: Kaew Tinyanont, Max Millar-Blanchaer, Ricky Nilsson

Imaging Utilities for the WIRC-POL DRP

This file contains functions used to extract spectra from a cutout. 

"""

import numpy as np
from astropy.io import fits as f
from astropy.modeling import models, fitting
import matplotlib.pyplot as plt
from scipy.ndimage import maximum_filter, minimum_filter, label, find_objects
# from scipy.signal import fftconvolve
import scipy.signal
from wirc_drp.constants import *
from wirc_drp.masks.wircpol_masks import *
from scipy.ndimage import gaussian_filter as gauss
# from scipy.ndimage.filters import median_filter, shift
from scipy.ndimage import median_filter, shift, rotate

import scipy.ndimage as ndimage
import scipy.ndimage.filters as filters
import copy
from image_registration import chi2_shift

import cv2
# import pyfftw

from numba import jit

# @jit
# @profile
def locate_traces(science, sky, sigmalim = 5, plot = False, verbose = False, brightness_sort=True, update_w_chi2_shift=True, max_sources=5):
    """
    This is a function that finds significant spectral traces in WIRC+Pol science images. Search is performed in the upper left quadrant of image, and location of corresponding traces (and 0th order) in other three quadrants are calculated from assumed fixed distances. The function saves trace locations and thumbnail cutouts of all traces.
    Input:
        science: science image, either as np array or full path+filename
        sky: sky (offset) image to subtract, either as np array or full path+filename
        sigmalim: sigma limit for detection threshold above background noise
        plot: if True, UL quadrant of sky subtracted science_image is shown along with locations of the
                    traces found. Thumbnail cutouts of all traces are also plotted in a separate figure.
        brightness_sort: if True, then sort the sources according to their brightness. 
        update_w_chi2_shift: if True, then update the positions using the chi2_shift algo. The main reason for this is to get sub-pixel resolution. 
                    
    Output: Dictionary of objects found. Each item contains of five keys with pairs of x and y coordinates (index starts at 0) of upper left, upper right, lower right, and lower left trace, and 0th order locations, as well as a flag set to True if trace is very noisy or crossing quadrant limit. The last item in the dictionary always contains the central hole/slit and trace locations 
    """    

    # TODO:
    # - Implement for H images too
    # - Include location of the two sky background holes/slits and traces

    # Mean location of traces in reference sequence (x1,y1),(x2,y2)
    # This was measured for a bright unpolarized standard 
    UL_trace = [(553.48, 1726.52), (619, 1661)] 
    LR_trace = [(1442.25, 814.25), (1500.25, 754.25)]
    LL_trace = [(544.2, 763.55), (608, 826.75)]
    UR_trace = [(1451.5, 1655.75), (1510.3, 1713.35)]
    spot0 = (1029, 1242)
    UL_slit_trace = (573, 1024+500) # This should always be the same. Added even if not found.
    # Distance of 0th order, UR, LR, and LL traces to UL traces
    UL = ((UL_trace[0][0]+UL_trace[1][0])/2, (UL_trace[0][1]+UL_trace[1][1])/2)
    LR = ((LR_trace[0][0]+LR_trace[1][0])/2, (LR_trace[0][1]+LR_trace[1][1])/2)
    LL = ((LL_trace[0][0]+LL_trace[1][0])/2, (LL_trace[0][1]+LL_trace[1][1])/2)
    UR = ((UR_trace[0][0]+UR_trace[1][0])/2, (UR_trace[0][1]+UR_trace[1][1])/2)
    UR_diff = (UR[0]-UL[0], UR[1]-UL[1])
    LR_diff = (LR[0]-UL[0], LR[1]-UL[1])
    LL_diff = (LL[0]-UL[0], LL[1]-UL[1]) 
    spot0_diff = (spot0[0]-UL[0], spot0[1]-UL[1])
    ############

    # MAIN CODE ###########

    # Load cropped and centered trace template image
    template_fn = wircpol_dir+'wirc_drp/masks/single_trace_template2.fits'
    
    if verbose:
        print("Loading Template from {}".format(template_fn))

    trace_template_hdulist = f.open(template_fn)
    trace_template = trace_template_hdulist[0].data

    # # Plot trace template image
    # fig = plt.figure()
    # plt.imshow(trace_template, origin='lower')
    # plt.title('Trace template')

    # Cross-correlate image with itself
    # scipy.fftpack = pyfftw.interfaces.scipy_fftpack #Dropping in the pyfftw
    trace_selfcorr = scipy.signal.fftconvolve(trace_template,trace_template, mode='same')
    # pyfftw.interfaces.cache.enable()

    # Find best_match value. Normalize correlation image with this later. 
    best_match_val = np.max(trace_selfcorr)

    # Load sky (offset) image, either from file or as np array
    if isinstance(sky, str):
        sky_image_hdulist = f.open(sky) 
        sky_image = sky_image_hdulist[0].data
        if verbose:
            print('Processing science file '+ science + ' ...')
    else:
        sky_image = sky.copy()
    # Filter sky image to remove bad pixels
    # sky_image_filt = ndimage.median_filter(sky_image,3)    
    sky_image_filt = cv2.medianBlur(np.ndarray.astype(sky_image,'uint16'),3)    

    # Load science image, either from file or as np array
    if isinstance(science, str):
        science_image_hdulist = f.open(science)
        science_image = science_image_hdulist[0].data
    else:
        science_image = science.copy()

    # Filter science image to remove bad pixels
    # science_image_filt = ndimage.median_filter(science_image,3)
    science_image_filt = cv2.medianBlur(np.ndarray.astype(science_image,'uint16'),3)    
    # # Plot science image
    # fig = plt.figure()
    # plt.imshow(science_image_filt, origin='lower')
    # plt.title('Science image')

    med_sci = np.median(science_image_filt)
    med_sky = np.median(sky_image_filt)
    # Subtract sky image from science image -> Scale the sky so the medians of the two images match. 
    stars_image = science_image_filt - sky_image_filt*med_sci/med_sky

    # Cut out upper left quadrant of stars_image
    stars_image_UL = np.array(stars_image[1024::,0:1023], copy=True)

    # Cross-correlate trace template image with stars_image_UL
    corr_image_UL = scipy.signal.fftconvolve(stars_image_UL, trace_template, mode='same')

    # Calculate median and standard deviation in corr_image_UL. Exclude very low and very high pixel values (indicating sources)    
    corr_image_UL_med = np.median(corr_image_UL[(corr_image_UL < 2000) & (corr_image_UL > -2000)])
    corr_image_UL_std = np.std(corr_image_UL[(corr_image_UL < 2000) & (corr_image_UL > -2000)])

    # Threshold and mask corr_image_UL
    corr_image_UL_threshold = corr_image_UL_med + sigmalim * corr_image_UL_std
    diff = (corr_image_UL > corr_image_UL_threshold)
    corr_image_UL_masked = np.array(corr_image_UL, copy=True)
    corr_image_UL_masked[diff == 0] = 0
    corr_image_UL_masked[diff != 0] = 1

    # Label features in masked array
    labeled, num_objects = ndimage.label(corr_image_UL_masked.astype(int))

    # Find "objects" in labeled array
    traces = ndimage.find_objects(labeled)

    # Lists for saving x and y coordinates of peaks in each correlation image
    x_locs, y_locs = [], []

    # Get trace coordinates and add to x and y lists
    for dy,dx in traces[:max_sources]:
        x_center = (dx.start + dx.stop - 1)/2
        y_center = (dy.start + dy.stop - 1)/2 + 1024 # or 1023?

        size = trace_template.shape[0]/2
        cutout = stars_image_UL[int(y_center-size-1024):int(y_center+size-1024),int(x_center-size):int(x_center+size)]
        
        if update_w_chi2_shift:
            try:
                shifts = chi2_shift(cutout,trace_template, zeromean=True, verbose=False, return_error=True, boundary='constant')

                #Sometimes if it's too big the whole thing gets shifted out and it breaks things. 
                if (np.abs(shifts[0]) < 10 and np.abs(shifts[1]) < 10):
                    x_center -= shifts[0]
                    y_center -= shifts[1]
                
                ## Debugging plots
                # fig = plt.figure(figsize=(7,7))
                # ax1 = fig.add_subplot(141)
                # plt.imshow(cutout)
                # ax2 = fig.add_subplot(142)
                # plt.imshow(trace_template)
                # ax3 = fig.add_subplot(143)
                # cutout2 = stars_image_UL[np.floor(y_center-size-1024).astype(int):np.floor(y_center+size-1024).astype(int),np.floor(x_center-size).astype(int):np.floor(x_center+size).astype(int)]
                # plt.imshow(cutout2,alpha=0.5,cmap='magma')
                # ax4 = fig.add_subplot(144)
                # plt.imshow(shift(cutout,(shifts[1],shifts[0])))

            except Exception as e:
                if verbose:
                    print(e)

        x_locs.append(x_center)
        y_locs.append(y_center)


    # Trace locations array with all coordinates
    locs_UL = np.array([x_locs, y_locs])
    # Add slit trace position to trace locations
    locs_UL = np.append(locs_UL, np.swapaxes(np.array([UL_slit_trace]),0,1), 1)

    #Do we want to sort the sources by their brightness? 
    if brightness_sort: 
        # Now we'll calculate the pixel value at each x,y value
        pix_vals_UL = np.array([science_image_filt[np.floor(y).astype('int'),np.floor(x).astype('int')] for x,y in locs_UL.T])
        pix_vals_argsort = np.argsort(pix_vals_UL)[::-1]
        # Now reorder locs_UL so that it's according to pix_vals_UL
        locs_UL = np.array([[locs_UL[0,i],locs_UL[1,i]] for i in pix_vals_argsort]).T

    if verbose: 
        # Print list of trace location coordinates in UL quadrant
        print('Found '+str(len(x_locs))+' sources in UL quadrant. Trace '+str(len(x_locs)+1)+' is assumed for source in slit.')
        for tr in range(0,locs_UL.shape[1]):
            print('Trace', str(tr+1), ': (', locs_UL[:,tr][0], locs_UL[:,tr][1], ')')

    # Calculate location of corresponding traces (and 0th order) in other three quadrants
    locs_UR = locs_UL + np.swapaxes(np.array([UR_diff]),0,1)
    locs_LR = locs_UL + np.swapaxes(np.array([LR_diff]),0,1)
    locs_LL = locs_UL + np.swapaxes(np.array([LL_diff]),0,1)
    locs_spot0 = locs_UL + np.swapaxes(np.array([spot0_diff]),0,1)

    # Flag suspicious traces by checking mid-diagonals
    trace_diag_val = []
    trace_diag_flag = []
    for n in range(0,locs_UL.shape[1]):
        thumbn = stars_image[int(round(locs_UL[1,n]))-50:int(round(locs_UL[1,n]))+50, int(round(locs_UL[0,n]))-50:int(round(locs_UL[0,n]))+50]
        diag_val = []
        for diag_offset in range(-10,11):
            diag = np.diagonal(np.flipud(thumbn), diag_offset).copy()
            diag_val.append(np.sum(diag))
        opt_diag_offset = diag_val.index(max(diag_val)) - 10
        #print(opt_diag_offset)
        diag0 = np.diagonal(np.flipud(thumbn), opt_diag_offset).copy()
        diag_plus = np.diagonal(np.flipud(thumbn), opt_diag_offset+1).copy()
        diag_minus = np.diagonal(np.flipud(thumbn), opt_diag_offset-1).copy()
        full_diag = np.concatenate((diag0[20:-20], diag_plus[20:-20], diag_minus[20:-20]), axis=0)
        #norm_diag = full_diag / np.max(full_diag)
        trace_diag_val.append(np.median(full_diag))
        td_sig = 3
        td_thres = np.median(thumbn)+td_sig*np.std(thumbn)
        if (np.median(full_diag) > td_thres) & (np.median(np.flipud(thumbn[0:19,80:99]).diagonal(opt_diag_offset).copy()) < td_thres) & (np.median(np.flipud(thumbn[80:99,0:19]).diagonal(opt_diag_offset).copy()) < td_thres):
            trace_diag_flag.append(False)
        else:
            trace_diag_flag.append(True)
            if verbose:
                print('Trace', str(n+1), 'too noisy or crossing quadrant limit. Flagging!')
    #print(trace_diag_val, '\n', trace_diag_flag)

    # Gather all trace and 0th order locations (and flags) in dictionary
    locs = {'UL': locs_UL, 'UR': locs_UR, 'LR': locs_LR, 'LL': locs_LL, 'spot0': locs_spot0, 'flag': trace_diag_flag}

    # Show cutout of all traces in stars_image
    if plot == True:
        plt.ion() # Turning on interactive mode for plotting (shows figure and releases terminal prompt)
        fig, axes = plt.subplots(nrows=locs_UL.shape[1], ncols=5)
        for n in range(0,locs_UL.shape[1]):
            #plt.subplot(peaks.shape[1]+1,5,n*5+1)
            axes[n,0].imshow(stars_image[int(round(locs_UL[1,n])-50):int(round(locs_UL[1,n])+50), int(round(locs_UL[0,n])-50):int(round(locs_UL[0,n])+50)], origin='lower')
            axes[n,0].set_yticks([])
            axes[n,0].set_xticks([])
            if trace_diag_flag[n] == True:
                for pos in ['top', 'bottom', 'right', 'left']:
                    axes[n,0].spines[pos].set_color('red')
            #plt.subplot(peaks.shape[1]+1,5,n*5+2)
            axes[n,1].imshow(stars_image[int(round(locs_UR[1,n])-50):int(round(locs_UR[1,n])+50), int(round(locs_UR[0,n])-50):int(round(locs_UR[0,n])+50)], origin='lower')
            axes[n,1].set_yticks([])
            axes[n,1].set_xticks([])
            if trace_diag_flag[n] == True:
                for pos in ['top', 'bottom', 'right', 'left']:
                    axes[n,1].spines[pos].set_color('red')
            #plt.subplot(peaks.shape[1]+1,5,n*5+3)
            axes[n,2].imshow(stars_image[int(round(locs_LR[1,n])-50):int(round(locs_LR[1,n])+50), int(round(locs_LR[0,n])-50):int(round(locs_LR[0,n])+50)], origin='lower')
            axes[n,2].set_yticks([])
            axes[n,2].set_xticks([])
            if trace_diag_flag[n] == True:
                for pos in ['top', 'bottom', 'right', 'left']:
                    axes[n,2].spines[pos].set_color('red')
            #plt.subplot(peaks.shape[1]+1,5,n*5+4)
            axes[n,3].imshow(stars_image[int(round(locs_LL[1,n])-50):int(round(locs_LL[1,n])+50), int(round(locs_LL[0,n])-50):int(round(locs_LL[0,n])+50)], origin='lower')
            axes[n,3].set_yticks([])
            axes[n,3].set_xticks([])
            if trace_diag_flag[n] == True:
                for pos in ['top', 'bottom', 'right', 'left']:
                    axes[n,3].spines[pos].set_color('red')
            #plt.subplot(peaks.shape[1]+1,5,n*5+5)
            axes[n,4].imshow(stars_image[int(round(locs_spot0[1,n])-50):int(round(locs_spot0[1,n])+50), int(round(locs_spot0[0,n])-50):int(round(locs_spot0[0,n])+50)], origin='lower')
            axes[n,4].set_yticks([])
            axes[n,4].set_xticks([])
            if trace_diag_flag[n] == True:
                for pos in ['top', 'bottom', 'right', 'left']:
                    axes[n,4].spines[pos].set_color('red')
        plt.suptitle('Thumbnail cutouts of found sources', size='large')
        for row in range(0,locs_UL.shape[1]-1):
            axes[row,0].set_ylabel('Source '+str(row+1))
        axes[locs_UL.shape[1]-1,0].set_ylabel('Source in slit')
        ytitle = ['UL', 'UR', 'LR', 'LL', '0th order']
        for col in range(0,5):
            axes[0,col].set_title(ytitle[col], size='medium')
        #fig.savefig(target_file[0:target_file.find('.fits')]+'.pdf', format='pdf')

        # Plot UL quadrant of sky subtracted science image with found traces labelled
        plt.figure()
        plt.imshow(stars_image, origin='lower', clim=(0,np.median(stars_image_UL)+sigmalim*np.std(stars_image_UL)))
        plt.xlim(0,1023)
        plt.ylim(1024,2047)
        for n in range(0,locs_UL.shape[1]-1):
            if trace_diag_flag[n] == True:
                #plt.scatter(locs_UL[0,n],locs_UL[1,n],color='white',marker='o')
                plt.annotate('Trace '+str(n+1), (locs_UL[0,n],locs_UL[1,n]),color='red')
            else:
                #plt.scatter(locs_UL[0,n],locs_UL[1,n],color='white',marker='o')
                plt.annotate('Trace '+str(n+1), (locs_UL[0,n],locs_UL[1,n]),color='white')
        if trace_diag_flag[locs_UL.shape[1]-1] == True:
            #plt.scatter(locs_UL[0,n],locs_UL[1,n],color='white',marker='o')
            plt.annotate('Slit trace', (locs_UL[0,locs_UL.shape[1]-1],locs_UL[1,locs_UL.shape[1]-1]),color='red')
        else:
            #plt.scatter(locs_UL[0,n],locs_UL[1,n],color='white',marker='o')
            plt.annotate('Slit trace', (locs_UL[0,locs_UL.shape[1]-1],locs_UL[1,locs_UL.shape[1]-1]),color='white')
        print('\n')

    if verbose:
        print('UL quadrant trace locations:\n',locs['UL'].T,'\n')
        print('UR quadrant trace locations:\n',locs['UR'].T,'\n')
        print('LR quadrant trace locations:\n',locs['LR'].T,'\n')
        print('LL quadrant trace locations:\n',locs['LL'].T,'\n')

    return locs

def find_sources_in_direct_image(direct_image, mask, threshold_sigma, guess_seeing, plot = False):
    #Previously named coarse_regis
    """
    This is the main function to perform coarse registration to find all traces
    in the image by using a direct image (i.e. without the polarization grating)
    Input: direct_image: the array of direct image
            mask: the array representing the mask used in the observation
            threshold_sigma: the threshold of detection above background noise
            guess_seeing: the approximated seeing value in PIXEL (not arcsec)
            plot: if True, the direct_image is shown along with locations of the
                    objects found.
                    
    Output: An array whose length equals to the number of sources found
            Each element is a list with 2 elements. The first element is an array
            (index, x, y, x_err, y_err) and the second element tells the number 
            of slit the source is in or if it's in the slitless area. 
    """    

    locations = []
    if direct_image != None:
        
        #First find sources in the slitless area        
        
        #Crop direct_image to select the open part, then apply mask to avoid the slit
        #source in slit will be treated separately
        direct_image = np.nan_to_num(direct_image) #remove nans
        
        ####Commented out for now. For some examples, there's no need to do the slit
        ####and slitless sources separatedly.

    #    slitless_area = np.copy(direct_image)

    #    y_shift = int(slit_position_y - 1024)
    #    slitless_area[int(fov_size-fov_size/2+y_shift):int(fov_size+fov_size/2+y_shift),int(fov_size-fov_size/2):int(fov_size+fov_size/2)]\
    #                = slitless_area[int(fov_size-fov_size/2+y_shift):int(fov_size+fov_size/2+y_shift),int(fov_size-fov_size/2):int(fov_size+fov_size/2)] * mask #mask out area under spider and in slit
       
    #    #find sources in the direct image, assuming seeing of 4 pixel, 3sigma threshold, and no output file

    #    locations_slitless = sourcesInIm(slitless_area, seeing_pix = guess_seeing, threshold_sigma = threshold_sigma, \
    #                out_file = None)
       

       
    #    # print(locations)
    #    #locations is a list of (y,x) of sources detected in this image.    
    #    if len(locations_slitless) == 0:
    #        print('No sources found')
    #    print(len(locations_slitless),' sources in slitless area')
       
    #    #show the results
    #    if plot:
    #        plt.figure(1,figsize = (10,10))
    #        ax = plt.subplot()
    #        ax.imshow(slitless_area, origin = 'lower')
    #        for i in locations_slitless:
    #            source = plt.Circle((i[1],i[0]), 10, fill = False, color = 'w')
    #            ax.add_artist(source)
    #        plt.xlim([int(fov_size/2),int(1.5*fov_size)])
    #        plt.ylim([int(fov_size/2),int(1.5*fov_size)])
       
    #        plt.show()

    # Second, find sources inside the slits
        
        slit_area = np.copy(direct_image) #Just do all of the image.
       # slit_area[int(fov_size-fov_size/2+y_shift):int(fov_size+fov_size/2+y_shift),int(fov_size-fov_size/2):int(fov_size+fov_size/2)]\
       #             = slit_area[int(fov_size-fov_size/2+y_shift):int(fov_size+fov_size/2+y_shift),int(fov_size-fov_size/2):int(fov_size+fov_size/2)]  * ~mask #technically include area under spider. should be dark

       # bkg = np.median(slit_area[~mask])
       # bkg = 80
       # print(bkg)
       # #mask out area beyond the slit mask        
       # slit_area[0:int(slit_position_y-slit_hole_diameter),:] = bkg
       # slit_area[int(slit_position_y+slit_hole_diameter):,:] = bkg
       # slit_area[:, 0:int(slit_position_x-3*slit_hole_diameter)] = bkg
       # slit_area[:, int(slit_position_x+3*slit_hole_diameter): ] = bkg
        locations_slit = find_point_sources(slit_area, seeing_pix = guess_seeing, threshold_sigma = threshold_sigma, \
                    out_file = None, plot=plot)    
        
        slit_with_obj = [] #track slits with objects
        #see which one they are in. Hard code location for slits for now. Can modify later.
        for i in locations_slit:
            #note which slit the object is in by looking at the 
            if i[1] < slit_position_x + slit_hole_diameter/2 and i[1] > slit_position_x - slit_hole_diameter/2 \
                    and i[0] < slit_position_y - slit_hole_diameter and i[0] > slit_position_y +slit_hole_diameter:
                #print('slit 1')
                slit_with_obj += [1] #central slit
            elif i[1] < slit_position_x + slit_hole_gap + slit_hole_diameter/2 \
                    and i[1] > slit_position_x + slit_hole_gap - slit_hole_diameter/2 \
                    and i[0] < slit_position_y -slit_hole_diameter and i[0] > slit_position_y +slit_hole_diameter:
                #print('slit 0')
                slit_with_obj += [0] #top slit
            elif i[1] < slit_position_x - slit_hole_gap + slit_hole_diameter/2 \
                    and i[1] > slit_position_x - slit_hole_gap - slit_hole_diameter/2 \
                    and i[0] < slit_position_y -slit_hole_diameter and i[0] > slit_position_y +slit_hole_diameter:
                #print('slit 2')
                slit_with_obj += [2] #bottom slit 
            else:
                slit_with_obj += ['slitless']
                #print('nope')
        #remove bogus sources
        slit_with_obj = np.array(slit_with_obj)
        #locations_slit = np.array(locations_slit)[ slit_with_obj != -99]
        #slit_with_obj = slit_with_obj[slit_with_obj != 99]
        print(len(locations_slit), ' sources in slit.')
        #plotting
        if plot:
            plt.figure(1,figsize = (10,10))
            ax = plt.subplot() 
            ax.imshow(slit_area, origin = 'lower')
            
            for i in locations_slit:
                source = plt.Circle((i[1],i[0]), 10, fill = False, color = 'w')
                ax.add_artist(source)  

            plt.ylim([int(fov_size /2),int(1.5* fov_size )])
            plt.xlim([int(fov_size /2),int(1.5* fov_size )])
            # plt.show()
        #print('slit with obj', slit_with_obj, locations_slit)
            
        #put them together
        for i in range(len(locations_slit)):
            locations += [ np.array([locations_slit[i], slit_with_obj[i]]) ]
       # for i in range(len(locations_slitless)):
       #     locations += [ np.array([locations_slitless[i], 'slitless']) ]

    else:
        print("No Direct Image found. Need to find sources some other way!")

    locations = np.array(locations)
    ###Print some status    
    ###Now we have the locations of all sources in this fov 
    print( "Found %i point sources" % np.shape(locations[:,0])[0])
    # print "index\tx\ty\tx_stddev\ty_stddev"
    print( "{0:<8} {1:<13} {2:<13} {3:<13} {4:<13} {5:<8}".format("index", "x", "y", "x_stddev", "y_stddev", "slit_number"))



    for i,location in enumerate(locations[:,0]):
        # print "%i \t %3.3f \t %3.3f \t %1.2f \t %1.2f" % (i,location[1], location[0], location[2], location[3])
        print( '{0:<8} {1:<13.2f} {2:<13.2f} {3:<13.2f} {4:<13.2f} {5:<8}'.format(i,location[1], location[0], location[2], location[3],str(locations[i,1])))

    stddev_est = np.mean([np.vstack(locations[:,0])[:,2],np.vstack(locations[:,0])[:,3]])
    print( '\nSeeing FWHM Estimate: %0.2f"' % (2*stddev_est * sampling))

        
    return locations

def find_point_sources(image, seeing_pix = 4, threshold_sigma = 3, size_lim = 5, out_file = None, plot=False):
    """sourceInIm takes a direct image and find all sources above some detection
    threshold in it.

    Used by find_sources_in_direct_image

    Inputs:
        image: an array representing the direct image
        seeing_pix: seeing size in pixel
        threshold_sigma: detection threshold in sigmas away from the standard deviation in background fluctuation
        size_lim: the limit of stddev, in pixel, over which we don't accept the fit as a source        
        out_file: If defined then a .reg file for ds9 is created in the XY format. 
    """

    threshold = threshold_sigma*np.sqrt(np.var(np.nan_to_num(image)))
    
    #get all cutouts
    cutouts = pointFinder(image, seeing_pix, threshold)
    #list to collect results
    all_results = []
    #loop through cutouts, fit gaussian to get position of sources
    for i in cutouts:
        #make cutouts from indices, then run fit_gaussian_to_cutout
        if np.logical_and(len(np.ravel(image[i])) < 200, len(np.ravel(image[i])) > 10 ): #a legit cutout shouldn't be large
            
            if plot: 
                plt.imshow(image[i], interpolation = 'none')
            
            res = fit_gaussian_to_cutout(image[i], seeing_pix)
            #get x y
            x = (i[1].start)+res[0].x_mean.value
            y = (i[0].start)+res[0].y_mean.value
            x_stddev = res[0].x_stddev.value
            y_stddev = res[0].y_stddev.value
            #filter out bad fits. stddev should be of some reasonable number
            if x_stddev < size_lim and y_stddev < size_lim:
                all_results+=[(y,x, y_stddev, x_stddev)]            
        else:
            None
            #print(i, ' is invalid.' )
    #return cutouts
    if out_file != None:
        f = open(out_file, mode = 'w')
        for i in all_results:
            f.write(str(i[1]+1)+'  '+str(i[0]+1)+'\n')
        f.close()
    return all_results

def fit_gaussian_to_cutout(cutout, seeing_pix):
    """Fit a 2D gaussian to the cutout to determine the location of the maximum
    Inputs: 
        cutout: a small array representing a cutout from the direct image.
        seeing_pix: a guess of the seeing size in pixel for gaussian fit
    Output:
        res: result of the 2D polynomial (res[0]) and gaussian fit (res[1]). 
                The location of the source is determined by the gaussian part, of course.
                (MMB: Are these backwards? e.g. gaussian is res[0]?)
                """

    g_init = models.Gaussian2D(amplitude = np.max(cutout), \
                                x_mean = np.shape(cutout)[1]/2,y_mean = np.shape(cutout)[0]/2,\
                                x_stddev = seeing_pix, y_stddev = seeing_pix)
    #allow for some DC offset
    const_init = models.Polynomial2D(2)
    #Use LevMar LSQ fitter
    fitter = fitting.LevMarLSQFitter()
    #Just get x,y grid for the cutout
    y,x = np.mgrid[:np.shape(cutout)[0],:np.shape(cutout)[1]]   
    #fit
    res = fitter(g_init+const_init, x,y, cutout)
    #We want x,y location from the Gaussian part
    #print(res[0].amplitude.value, res[0].x_stddev.value)
    return res


def pointFinder(image, seeing_pix, threshold):
    """Take an image file and identify where point sources are. This is done by utilizing
    Scipy maximum and minimum filters.
    Inputs:
        image: an array of the image 
        seeing_pix: a guess of the seeing size in pixel used to define the size of max/min filters
        threshold: a threshold (in counts) used to determine a detection from noise fluctuation
    Output:
        cutouts: list of cutouts of sources found in this image."""
    #First, find maxima in the image
    #peaks = maximum_filter(image, footprint = pattern)#size = seeing_pix) #filter to find max
    peaks = maximum_filter(image,size = 0.1*seeing_pix)
    maxima = (peaks == image) #booleen array indicating locations of the maxima
    #now, compute the minimum for background subtraction. This will get rid of 
    #"maxima" that are really just noise
    troughs = minimum_filter(image, size = 4*seeing_pix) #to find min. make sure we erase the traces
    #now make sure that the real maxima are large enough from the backfround
    diff = (peaks-troughs) > threshold
    #label this such that every clump of '1's are labelled. Scipy magic!
    labeled, num_obj = label(diff)#, structure = pattern)
    cutouts = find_objects(labeled) #get cutouts of area with objects    
    return cutouts

def locationInIm(wl, location_in_fov):
    """compute for a source at the location_in_fov (y,x) in pixel scale, where
    4 traces would land in the actual detector.
    Outputs: A list of [x,y] location for [Q1, Q2, U1, U2], rounded

    Used by cutout_trace_thumbnails
    """
    #Use measured values from test data
    dwl = wl-1.25 #This compute the deviation from J band where the offsets were mesured
    dpx = round(dwl/(wlPerPix))

    traceLocation = [ [ 453+location_in_fov[0]+dpx, -435 + location_in_fov[1]-dpx],\
                    [  -465+location_in_fov[0]-dpx,  445+ location_in_fov[1]+dpx], \
                    [   440+location_in_fov[0]+dpx,  449+location_in_fov[1]+dpx], \
                    [  -445+location_in_fov[0]-dpx, -455+location_in_fov[1]-dpx]]
    return np.array(traceLocation)

    #Functions for spectral image

def cutout_trace_thumbnails(image, locations, flip = True, filter_name = 'J', sub_bar = True, mode = 'pol', cutout_size = 80):
    '''
    This function Extracts the thumbnails of each trace for a given image give a locations list. 
    image - the image where you want to extract the traces
    locations - the locations in the image that you want to use as a basis for extraction
    flip - An optional switch that allows you to flip all the trace thumbnails to be orientated in the same direction 
            (i.e. wavelength increasing in the same direction)
    filter_name  - the filter. This determines the cutout size.
    mode - use either 'pol' or 'spec'.  If set to spec, return cutouts at positions of input positions
    cutout_size - instead of auto-selecting cutout size, allow this as input 
    '''

    if mode == 'pol':
        if filter_name == 'J':
            cutout_size = 150 #Make cutout of each trace. This has to chage for J/H bands: was 80
        elif filter_name == 'H':
            cutout_size = 200 #was 150
        else:
            print('Filter name %s not recognized, assuming J' %filter_name)
            cutout_size = 80

    if mode == 'spec':
        if cutout_size is None:
            print('Need to define cutout size for wirc_spec object')

    cutouts = [] #A list of thumbnails lists

    for k,i in enumerate(locations[:,0]):

        thumbnails = [] #A thumbnail list of each traces
        
        if mode == 'pol':
            traceLocation = locationInIm(lb, i).astype(int) #These are locations in Q+,Q-,U+,U- respectively. 
            #print(traceLocation)        

        if mode == 'spec':
            traceLocation = np.array([i]) #These are locations in Q+,Q-,U+,U- respectively.
            trace_title='Source '+np.str(k+1)
            
        ###This part is just to get show 4 traces of a source
        ntraces = len(traceLocation) #how many traces? 4 for WIRC-POL

        for j in range(ntraces):

            ylow = traceLocation[j][0]-cutout_size
            yhigh = traceLocation[j][0]+cutout_size+1
            xlow = traceLocation[j][1]-cutout_size
            xhigh = traceLocation[j][1]+cutout_size+1 

            image_new = copy.deepcopy(image)

            #Checking and compensating for out of bounds
            if (ylow < 0) or (xlow < 0) or (yhigh > 2048) or (xhigh > 2048):
                
                pad_width = np.max([(0.-ylow),(0.-xlow), (yhigh-2048), (xhigh-2048)]).astype(int)
                image_new = np.pad(image_new, pad_width, 'constant')

                if True:
                    print("Cutout will slice outside of array, padding {} pixels with zeros".format(pad_width))

                # if (ylow < 0.):
                ylow += pad_width
                # if (xlow < 0):
                xlow += pad_width
                # if yhigh > 2048:
                yhigh += pad_width
                # if xhigh > 2048:
                xhigh += pad_width

            #The indices for the cutout
            cutout = np.s_[ylow:yhigh,xlow:xhigh]
        
            #cut the spectral image into a thumbnail containing the trace
            thumbnail = copy.deepcopy(image_new)[cutout]
                       
            #flip the thumbnail so that it's in the Q+ orientation (from top left to bottom right)
            if flip and mode=='pol': 
                trace_title = "Top Left (Q+)"
                if j == 1: #Q-
                    thumbnail = thumbnail[-1::-1, -1::-1] #flip y, x
                    trace_title = "Bottom Right (Q-)"
                    # print(np.shape(thumbnail))
                elif j == 2: #U+
                    thumbnail = thumbnail[:,-1::-1] #flip x
                    trace_title = "Top Right (U+)"
                    # print(np.shape(thumbnail))
                elif j == 3: #U-
                    thumbnail = thumbnail[-1::-1, :] #flip y 
                    trace_title = "Bottom Left (U-)"
                    # print(np.shape(thumbnail))

            if flip and mode=='spec':
                #rotate image by 90 degrees
                thumbnail = np.rot90(thumbnail[-1::-1, -1::-1])

            if filter_name == 'J' and mode=='pol':
                if sub_bar:
                    #Check to see if the traces hit the vertical bars of doom
                    if ((i[1] > slit_position_x+300) & (i[1] < slit_position_x+600)) | ((i[1] < slit_position_x-300) & (i[1] > slit_position_x-600)):
                        
                        if j == 0: 
                            print("Source {}'s traces will hit the vertical bar of doom, compensating by subtracting the median of the edges of each row".format(k+1))

                        for xind in range(np.shape(thumbnail)[1]):
                            sub_length = 20 #The number of pixels at the beginning and end to estimate the background
                            thumbnail[:,xind] -= np.nanmedian(np.concatenate([thumbnail[:sub_length-1,xind],thumbnail[-(sub_length):,xind]]))


                    
                    if ((i[0] > slit_position_y+300) & (i[0] < slit_position_y+600)) | ((i[0] < slit_position_y-300) & (i[0] > slit_position_y-600)):
                        if j == 0: 
                            print("Source {}'s traces will hit the horizontal bar of doom".format(k+1))

                        for yind in range(np.shape(thumbnail)[0]):
                            sub_length = 20 #The number of pixels at the beginning and end to estimate the background
                            thumbnail[yind,:] -= np.nanmedian(np.concatenate([thumbnail[yind,:sub_length-2],thumbnail[yind,-(sub_length):]]))


            thumbnails.append(thumbnail)

        cutouts.append(thumbnails)

    return cutouts

def shift_and_subtract_background(cutout, obj_slit = 1,  slit_gap = 21, masked_slit = None, plot = False):
    """
    Background subtraction for source in slit. This function averages two sky
    slits (empty), then subtract it from the object slit. The three slits are 
    number 0, 1, 2 from top to bottom.
    
    Inputs: cutout: the array containing the thumbnail of a trace under the slit mask
            obj_slit: number of the slit in which the object is. Default to 1, middle slit. 
                      This should be detected automatically in the coarse regis step. 
            slit_gap: the gap between slit in pixel. This should be determined from flat field
                      but is default to 21 pix.
            masked_slit: number of the slit that should be masked out due to other contaminating sources
    Output: sky_sub: an array of background subtracted trace shifted to the middle
            sky: the sky frame used to do subtraction. 
    """
    if int(obj_slit) not in [0,1,2]:
        print('Object slit must be 0 (top), 1 (middle), or 2 (bottom)')
        print('Object slit provided: {}'.format(obj_slit))
        return None
    else:
        #loop through the trace from right to left
        width = len(cutout[0]) #we have square cutout
        #buffer = round((width - trace_length -5)/2) #buffer area on either ends of the trace
        buffer = int(round(0.85*slit_length/2)) #imported from constant
        
        #dx0, 2 is here for place holder now. This is in case the three holes are not vertical
        dx0 = 0
        dx2 = 0
        #trace0 = shift(cutout, [-slit_gap,dx0], order = 4)
        trace0 = np.zeros(np.shape(cutout))
        trace0[:,slit_gap:] = cutout[:,:-slit_gap]
        #trace1 = cutout[slit_gap:-slit_gap]
        trace1 = cutout
        #trace2 = shift(cutout, [slit_gap, dx2], order = 4)
        trace2 = np.zeros(np.shape(cutout))
        trace2[:,:-slit_gap] = cutout[:,slit_gap:]
        
        if plot:
            plt.subplot(131)
            plt.imshow(trace0, origin = 'lower')
            plt.subplot(132)
            plt.imshow(trace1, origin = 'lower')
            plt.subplot(133)
            plt.imshow(trace2, origin = 'lower')
            plt.show()
        #package slit number and traces
        all_slit = [0,1,2]
        all_trace = [trace0, trace1, trace2]
        
        #sky slit contains no object, or contaminant. 
        sky_slit = all_slit
        sky_slit.remove(obj_slit) #sky slits
        if masked_slit != None:
            sky_slit.remove(masked_slit)
        
        ####background subtraction
        if len(sky_slit) == 1: #one open slit is contaminated
            sky = all_trace[sky_slit[0]]
        elif len(sky_slit) ==2: # no open slit contaminated
            sky = (all_trace[sky_slit[0]] + all_trace[sky_slit[1]])/2 #Average
        
        sky_sub = all_trace[obj_slit] - sky
        if plot:
            plt.subplot(131)
            plt.imshow(all_trace[obj_slit], origin = 'lower')
            plt.subplot(132)
            plt.imshow( sky, origin = 'lower')
            
            
            plt.subplot(133)
            plt.imshow( sky_sub, origin = 'lower')
            plt.show()
        #sky_sub = np.pad(sky_sub, ( (0, np.shape(cutout)[0]-np.shape(sky_sub)[0]) \
        #                            ,(0,np.shape(sky_sub[1]-np.shape(cutout)[1]) ) )\
        #                            ,mode = 'constant')
        #sky = np.pad(sky_sub, ( (0, np.shape(cutout)[0]-np.shape(sky_sub)[0]) \
        #                            ,(0,np.shape(sky_sub[1]-np.shape(cutout)[1]) ) )\
        #                            ,mode = 'constant')
        return sky_sub, sky

def fit_background_2d_polynomial(cutout, mask, polynomial_order = 2):
    """
    Takes a given 2d cutout of trace with the actual spectral trace masked out. 
    This mask is from makeDiagMask, or in the same format: 1 on trace and 0 off trace
    Then fits a 2d polynomial to estimate the sky background.
    """
    #first get x, y coordinates
    y, x = np.mgrid[:cutout.shape[0],:cutout.shape[1]]
    #call astropy fitter
    poly = models.Polynomial2D(polynomial_order)
    fitter = fitting.LinearLSQFitter()

    res = fitter(poly, y[~mask], x[~mask], cutout[~mask]) 

    sky = res(y,x)

    return cutout-sky, sky

def sub_bkg_shift_and_mask(source, masks):
    '''
    Cross correlate the thumbnails to a masks, then mask the trace to estimate the backgroud and subtract. 
    '''
    
    for i in range(4):
        trace = source.trace_images[i]
        
        mask = masks[i]
        shifted = chi2_shift(trace,mask, zeromean=True, verbose=False, return_error=True)
        
        new_image = shift(rld, (shifted[1],shifted[0]))
        
        bkg_med = np.median(new_image[~mask])
        
        souce.trace_images[i] = new_image - bkg_med

def fitFlux(flux_vec, seeing_pix = 4):
    """
    This function fits the flux value along a 1d cross section using a
    sum of polynomial and gaussian. This function is called by fitBkg
    
    Inputs:
    flux_vec: a vector (1d array) containing flux values
    seeing_pix: a guess of seeing size in pixel. Default = 4 (1").
    
    Output:
    res: result of the fit in astropy format. res[0] is the
    polynomial part. res[1] is the Gaussian part. 
    """
    x = range(len(flux_vec))
    ###guess amplitude
    source_amp = np.max(flux_vec)- np.min(flux_vec)
    #Defing fitting functions and fitter using Astropy fitting routine
    poly = models.Polynomial1D(2)
    gauss = models.Gaussian1D(amplitude = source_amp, mean = np.argmax(flux_vec) ,stddev = seeing_pix/2, \
                                    bounds = {'amplitude': [0, np.inf], 'stddev':[0.5,3] })
    fitter = fitting.LevMarLSQFitter()
    #Fit the data, assuming both polynomail and gaussian components
    res = fitter(poly+gauss, x, flux_vec)
    
    #if gaussian peak is smaller than 1sigma of data, use only polynomial
    if res[1].amplitude.value < 3*np.sqrt(np.var(flux_vec)):
        #print('no gaussian')
        res = fitter(poly, x, flux_vec)+ models.Gaussian1D(amplitude = 0)
    #print(res)
    return res

def fit_and_subtract_background(cutout, trace_length = 60, seeing_pix = 4, plotted = False):
    """
    This function fits the given cutout using a sum of polynomial and gaussian
    functions. It iterates the image from bottom right to top left, makes a
    vertical cross section, and calls fitFlux to do actual fitting. 
    
    Inputs:
    cutout: an array representing a cutout containing a trace
    trace_length: the length of the trace in pixel unit. This is depending on the band.
    seeing_pix: a guess of the seeing size in pixel unit. Default = 4 (1").
    
    Outputs:
    all_res: the list of results from all 1D fits across the trace
    background: an array with the same size of cutout, containing background value
    
    """
    #Define the coordinate such that x starts at the bottom right (small wavelength)
    #and increases toward the upper left. This is the dispersion direction
    
    #y is from bottom left to upper right. This is the cross dispersion direction. 
    #plt.imshow(cutout, origin = 'lower')
    #plt.show()
    width = len(cutout[0]) #we have square cutout
    #buffer = round((width - trace_length -5)/2) #buffer area on either ends of the trace
    buffer = int(round(0.85*slit_length/2)) #imported from constant
    
    #x = range(width-2*buffer)
    #y = range(buffer)

    #Stashed
    x = range(int(width-2*buffer))
    y = range(int(buffer))
    #blank background
    bkg = np.zeros(np.shape(cutout))
    
    all_res_even = []
    all_res_odd  = []
    
    flux = []
    var = []
    #fitBkgs = []
    for i in x: #Iterate from right to left of the thumbnail

        #cross_section_even = cutout[i:i+2*buffer, width-buffer-i]
        #print(len(cross_section_even))
        cross_section_even = np.zeros(buffer)
        cross_section_odd = np.zeros(buffer)
        for j in y: #diagonal iteration
            cross_section_even[j] =  cutout[i+j , width-buffer-i+j]
            cross_section_odd[j]  =  cutout[i+j+1 , width-buffer-i+j]
        
        
        #Compute the flux fit 
        res_even = fitFlux(cross_section_even)
        res_odd  = fitFlux(cross_section_odd)
        yy = np.arange( len(cross_section_even))
        #print(yy)
        fitBkg_even = res_even[0](yy) #res[0] is the polynomial component
        fitBkg_odd = res_odd[0](yy)
        
        for k in y:
        #Generate a background frame
            bkg[i+k   , width-buffer-i+k] = fitBkg_even[k]
            bkg[i+k+1 , width-buffer-i+k]           = fitBkg_odd[k]
        #print(res[xx])
            
        #Plot cross-section
        if plotted:
            plt.plot(yy,cross_section_even)
            plt.plot(yy,res_even(yy), 'r')
            plt.plot(yy, res_even[0](yy), 'b')
            plt.plot(yy, fitBkg_even, 'k')
            plt.show()
        #print(res_even)
        all_res_even = all_res_even + [ res_even ]
        all_res_odd = all_res_odd + [ res_odd ]
        #fitBkgs += [fitBkg]
        flux_even = np.sum(res_even[1](yy))
        flux_odd = np.sum(res_odd[1](yy))
        flux += [flux_even, flux_odd] #sum the gaussian componenta and add as flux
        var += [ np.sum( res_even(yy) * res_even[1](yy)/flux_even ), \
                 np.sum( res_odd(yy) * res_even[1](yy)/flux_odd )]
        
    #just for plotting
    #    flux = []
    #    for i in all_res:
    #        flux += [i(np.array(y))]
    #    flux = np.array(flux)
    #    print('size = ',np.shape(flux))
    #    plt.contour(y, x, flux)
            
    #    #Create a blank background array
    #    fitBkgs = np.array(fitBkgs)
    #    print(np.shape(fitBkgs))
    #    plt.imshow(fitBkgs);plt.colorbar()
    #    plt.show()
    #    background = np.zeros(np.shape(cutout))
    #    print('bkg size, fitBkg', np.shape(background), np.shape(fitBkgs))
    #    for i in x:
    #        for j in y:
    #            #print(i+j,  width - buffer - i +j)
    #            background[i+j, width - buffer - i +j] = fitBkgs[i,j]
        
        #return np.array(all_res_even), np.array(all_res_odd), bkg
        #print(all_res_even)
        #print(np.array(all_res_even))
        
        #calculate angle
        # angle = angCalc(all_res_even)
        #return all_res_even, bkg, flux, var
    return cutout - bkg, bkg

# @profile
def findTrace(thumbnail, poly_order = 2, weighted = False, plot = False, diag_mask=False,mode='pol'):
    """
    mode='pol' or 'spec'
    
    findTrace iterates through the diagonal of the image, finds the maximum, fits a
    polynomial of order poly_order to it, then returns the y value of the trace for 
    each pixel on the x axis.

    HK: seems like it iterates along rows and not diagnals?

    At the location of maximum flux, it calls traceWidth to get the stddev of 
    the gaussian fit to the trace at that location.
    """
    peaks = []
    peak_size = []
    
    #Estimate the background noise
    bkg = []
    bkg_length = 10
    
    # thumbnail = median_filter(thumbnail, 6)
    thumbnail = cv2.medianBlur(np.ndarray.astype(thumbnail,'float32'),5)    


    if diag_mask and mode=='pol':
        mask = makeDiagMask(np.shape(thumbnail)[0],25)
        thumbnail[~mask] = 0.0
        # plt.imshow(thumbnail)
    
    for i in range(np.shape(thumbnail)[1]): #iterate through x
        peaks +=[ np.argmax(thumbnail[:,i]) ] 
        peak_size += [np.max(thumbnail[:,i])]
        bkg += [np.std(np.concatenate((thumbnail[:bkg_length,i],thumbnail[-bkg_length:,i])))]

    bkg = np.array(bkg)
    # print np.shape(bkg)
    # print np.shape(peak_size)

    #polynomial fit
    if weighted:
        xinds = np.arange(np.shape(thumbnail)[1])
        # xcen = np.shape(thumbnail)[1]/2.
        
        #Weight the peaks by the strength of the y-peak. 
        weights = np.array(peak_size)**2

        #If the peaks are less than 75% of the brightest peak, set their weight to zero. 
        # weights[weights < 0.75* np.max(weights)] = 0. 
        # weights[weights < 5*bkg] = 0.

        #Further scale the weights by their distance from the center of the image: this is hard coded!
        # weights *= 1/(np.abs(xinds-xcen))
        width = thumbnail.shape[1] #x size of thumbnail
        if mode=='pol':
            weights[(xinds < width/2 - 15) | (xinds > width/2+15)] = 0.
        if mode=='spec':
            #If the peaks are less than 10% of the brightest peak, set their weight to zero. 
            weights[weights < 0.1* np.max(weights)] = 0.
            if plot:  #print out locations of masked pixels when making plots
                print(np.where(weights==0))

        p = np.polyfit(range(np.shape(thumbnail)[1]), peaks, poly_order, w = weights)
    else:
        p = np.polyfit(range(np.shape(thumbnail)[1]), peaks, poly_order)

    fit = np.polyval(p,range(np.shape(thumbnail)[1]))
    
    if plot:
        plt.plot(peaks)
        plt.plot(fit)


    #Now for the trace width
    x_bigpeak = np.argmax(peak_size)
    y_bigpeak = peaks[x_bigpeak]
    width = traceWidth(thumbnail, (y_bigpeak, x_bigpeak), bkg_length)

    #now the angle
    #second to last element of p is the linear order.
    angle = np.degrees(np.arctan(p[-2]))

    return peaks, fit, width, angle

def fitFlux(flux_vec, seeing_pix = 4):
    """
    This function fits the flux value along a 1d cross section using a
    sum of polynomial and gaussian. This function is called by fitBkg
    
    Inputs:
    flux_vec: a vector (1d array) containing flux values
    seeing_pix: a guess of seeing size in pixel. Default = 4 (1").
    
    Output:
    res: result of the fit in astropy format. res[0] is the
    polynomial part. res[1] is the Gaussian part. 
    """
    x = range(len(flux_vec))
    ###guess amplitude
    source_amp = np.max(flux_vec)- np.min(flux_vec)
    #Defing fitting functions and fitter using Astropy fitting routine
    poly = models.Polynomial1D(2)
    gauss = models.Gaussian1D(amplitude = source_amp, mean = np.argmax(flux_vec) ,stddev = seeing_pix/2, \
                                    bounds = {'amplitude': [0, np.inf], 'stddev':[0.5,3] })
    fitter = fitting.LevMarLSQFitter()
    #Fit the data, assuming both polynomail and gaussian components
    res = fitter(poly+gauss, x, flux_vec)
    
    #if gaussian peak is smaller than 1sigma of data, use only polynomial
    if res[1].amplitude.value < 3*np.sqrt(np.var(flux_vec)):
        #print('no gaussian')
        res = fitter(poly, x, flux_vec)+ models.Gaussian1D(amplitude = 0)
    #print(res)
    return res

def sub_bkg_shift_and_mask(source, plot=False):
    '''
    Cross correlate the thumbnails to the masks, then mask 
    '''
    if plot:
        fig = plt.figure(figsize=(7,7))
        ax1 = fig.add_subplot(221)
        ax2 = fig.add_subplot(222)
        ax3 = fig.add_subplot(223)
        ax4 = fig.add_subplot(224)
    
    for i in range(4):
        trace = source.trace_images[i]
        
        xlow  = 30
        xhigh = 130
        ylow  = 30
        yhigh = 130
        mask = np.ndarray.astype(trace_masks[i],bool)
        
        shifted = chi2_shift(trace,mask, zeromean=True, verbose=False, return_error=True)

        # print(shifted)
        
        new_image = shift(trace, (shifted[1],shifted[0]))[ylow:yhigh,xlow:xhigh]
        
        n_mask = mask[ylow:yhigh,xlow:xhigh]
        bkg_med = np.median((new_image)[~n_mask])
        # bkg_med = np.median((new_image[ylow:yhigh,xlow:xhigh])[~mask])
        
        source.trace_images[i] = trace - bkg_med

        if plot:
            ax1 = fig.add_subplot(2,2,i+1)
            ax1.imshow(new_image)
            ax1.imshow(~n_mask, alpha=0.3)
        
    return source

def mask_and_sub_bkg(thumbnail, index, plot=False, xlow=30,xhigh=130,ylow=30,yhigh=130):
    '''
    Cross correlate the thumbnails to a mask then measure the background. 
    '''
    
    #Grab the appropriate mask
    mask = np.ndarray.astype(trace_masks[index],bool)
    
    #The the shift between the trace and the mask
    shifted = chi2_shift(thumbnail,mask, zeromean=True, verbose=False, return_error=True)

    # print(shifted)
    
    #Shift the thumbnail
    new_image = shift(thumbnail, (shifted[1],shifted[0]))[ylow:yhigh,xlow:xhigh]
    
    #Measure the background .
    n_mask = mask[ylow:yhigh,xlow:xhigh]
    bkg_med = np.median((new_image)[~n_mask])

    if plot:
        fig = plt.figure(figsize=(7,7))
        ax1 = fig.add_subplot(111)
        ax1.imshow(new_image)
        ax1.imshow(~n_mask, alpha=0.3)
        
    #Return and image of the same size as thumbnail, only containing the measured background level
    return thumbnail*0.+bkg_med

<<<<<<< HEAD
def mask_and_2d_fit_bkg(thumbnail, index, polynomial_order = 2, plot=False, xlow=30,xhigh=130,ylow=30,yhigh=130):
    '''
    Cross correlate the thumbnails to a mask then measure the background. 
    '''
    
    #Grab the appropriate mask
    mask = np.ndarray.astype(trace_masks[index],bool)
    
    #The the shift between the trace and the mask
    shifted = chi2_shift(thumbnail,mask, zeromean=True, verbose=False, return_error=True)

    # print(shifted)
    
    #Shift the thumbnail
    new_image = shift(thumbnail, (shifted[1],shifted[0]))[ylow:yhigh,xlow:xhigh]
    
    #Measure the background .
    n_mask = mask[ylow:yhigh,xlow:xhigh]

    #2d polynomial fit 
    poly_fit = models.Polynomial2D(degree = polynomial_order)
    fitter = fitting.LevMarLSQFitter()
    #define x,y
    y, x = np.mgrid[:thumbnail.shape[0], :thumbnail.shape[1]]

    #masked out
    masked_y = y[~n_mask]
    masked_x = x[~n_mask]
    masked_im = new_image[~n_mask]

    #fit
    res = fitter(poly_fit, masked_y,masked_x, masked_im)

    #reconstructed bkg
    bkg_est = res(y,x)


    #bkg_med = np.median((new_image)[~n_mask])

    if plot:
        fig = plt.figure(figsize=(7,7))
        ax1 = fig.add_subplot(111)
        ax1.imshow(new_image)
        ax1.imshow(~n_mask, alpha=0.3)
        
    #Return and image of the same size as thumbnail, only containing the measured background level
    return thumbnail*0.+bkg_est

=======
# @profile
# @jit
>>>>>>> 060c54c9
def traceWidth(trace, location, fit_length):
    """
    traceWidth fits a Gaussian across the trace (in the spatial direction) at the given location 
    to find the width of the trace.

    Input:      trace       -- a 2D array containing an image of the trace
                location    -- a tuple (y,x) of the extracting location. 
                fit_length      -- an integer, for which we fit from y-length to y+length and similarly in x
    Output:     standard deviation of the resulting Gaussian fit. 
    """
    #First check if the given length will fall out of the trace
    y_trace, x_trace = trace.shape
    if (location[0] - fit_length < 0) or (location[0] + fit_length > y_trace):
        print('Given location and fit_length fall of the trace image.')
        return None
    elif (location[1] - fit_length < 0) or (location[1] + fit_length > x_trace):
        print('Given location and fit_length fall of the trace image.')
        return None
    else:
        #create a flux vector 
        flux = np.zeros(2*fit_length)
        for i in range(2*fit_length):
            flux[i] = trace[location[0] - fit_length + i , location[1] - fit_length + i ]
        #fit parameters
        x = range(len(flux))
        gauss = models.Gaussian1D(mean = np.argmax(flux), stddev = 4, amplitude = np.max(flux))#, bounds = {'stddev':[-5,5]}) 
        poly = models.Polynomial1D(2)  
        f = fitting.LevMarLSQFitter()

        res = f(gauss+poly, x, flux)

        return res[0].stddev.value<|MERGE_RESOLUTION|>--- conflicted
+++ resolved
@@ -1154,7 +1154,6 @@
     #Return and image of the same size as thumbnail, only containing the measured background level
     return thumbnail*0.+bkg_med
 
-<<<<<<< HEAD
 def mask_and_2d_fit_bkg(thumbnail, index, polynomial_order = 2, plot=False, xlow=30,xhigh=130,ylow=30,yhigh=130):
     '''
     Cross correlate the thumbnails to a mask then measure the background. 
@@ -1203,10 +1202,7 @@
     #Return and image of the same size as thumbnail, only containing the measured background level
     return thumbnail*0.+bkg_est
 
-=======
-# @profile
-# @jit
->>>>>>> 060c54c9
+
 def traceWidth(trace, location, fit_length):
     """
     traceWidth fits a Gaussian across the trace (in the spatial direction) at the given location 
