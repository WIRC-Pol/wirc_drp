--- conflicted
+++ resolved
@@ -202,11 +202,11 @@
 
 def masterPGFlat(flat_list, master_dark_fname, normalize = 'median', local_sig_bad_pix = 3, \
                 global_sig_bad_pix = 9, local_box_size = 11,  hotp_map_fname = None, verbose=False,
-<<<<<<< HEAD
+ldsantos0911-patch-1
                 output_dir = None, zeroth_order_flat_fname = None, zeroth_transmission_factor = 0.00016, offsets = [4,-1],
-=======
-                output_dir = None, zeroth_order_flat_fname = None, zeroth_transmission_factor = 0.00016, offsets = [4,-1], 
->>>>>>> fb764b4f
+
+                
+ master
                 normal_flat_fname = None, plot = False):
 
 
