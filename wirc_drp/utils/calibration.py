
# -*- coding: utf-8 -*-
"""
Created on Fri Feb 17 00:53:59 2017

@author: kaew
Basic Reduction Routines

Perform dark subtraction and flat field correction
"""
import astropy.io.fits as f
import numpy as np
import matplotlib.pyplot as plt
import scipy.linalg as la
from astropy.stats import sigma_clip
from scipy.stats import mode
from scipy.ndimage import median_filter, shift, rotate
from scipy import interpolate
import copy
import cv2
import os
import warnings
from image_registration import chi2_shift
#from wircpol.DRP.reduction.constants import *
from wirc_drp.constants import *
#from pyklip import klip
from wirc_drp.masks.wircpol_masks import * ### Make sure that the wircpol/DRP/mask_design directory is in your Python Path!
from wirc_drp import version # For versioning (requires gitpython 'pip install gitpython')
import copy
from astropy.stats import sigma_clipped_stats

def masterFlat(flat_list, master_dark_fname, normalize = 'median', local_sig_bad_pix = 3, \
                global_sig_bad_pix = 9, local_box_size = 11,  hotp_map_fname = None, verbose=False,
                output_dir = None):


    """
    Create a master normalized flat file given a list of fits files of flat fields from
    WIRC.

    flats are scaled with mode or median (in case that illumination change, like in twilight flat)
    and then median combined to reject spurious pixels.

    It also saves a bad pixel map of pixels that are further than sig_bad_pix sigma away from the median (mean?)


    flat_list: a list of file names for flat fields
    master_dark_fname: a file name of a combined dark frame of the same exposure time as these flats
    normalize: How to normalize the flat field, by 'median' or 'mode'
    local_sig_bad_pix: sigmas used to reject bad pixel based on local standard deviation in a box of size given by median_box_size
    global_sig_bad_pix: igmas used to reject bad pixel based on global distribution of the pixel-to-pixel variation
    local_box_size: the dimension of the size of the local box used to do median and standard deviation filters
    sig_bad_pix: we define bad pixels as pixels with value more than sig_bad_pix*sqrt(variance) away from the median of the frame
    hotp_map_fname: file name of the hot pixel map from the dark frame, will be deprecated and let calibrate function deal with combinding
                    two maps
    """

    #Open the master dark
    master_dark_hdu = f.open(master_dark_fname)
    master_dark = master_dark_hdu[0].data
    dark_shape = np.shape(master_dark)

    if verbose:
        print(("Subtracting {} from each flat file".format(master_dark_fname)))
    dark_exp_time = master_dark_hdu[0].header['EXPTIME']

    #Open all files into a 3D array
    #foo = np.empty((dark_shape[0],dark_shape[1],len(flat_list)))
    foo = []

    #Open first flat file to check exposure time and filter
    first_flat_hdu = f.open(flat_list[0])
    flat_exp_time = first_flat_hdu[0].header['EXPTIME']



    if dark_exp_time != flat_exp_time:
        print("The master dark file doesn't have the same exposure time as the flats. We'll scale the dark for now, but this isn't ideal", UserWarning)
        factor = flat_exp_time/dark_exp_time
    else:
        factor = 1.

    #We've already read it, so we'll stick it in foo

    print("Combining flat files")
    for i in range(0,len(flat_list)):
        try: 
            #subtract dark for each file, then normalize by mode
            hdu = f.open(flat_list[i],ignore_missing_end=True)
            d_sub = hdu[0].data  - factor*master_dark
            #normalize
            if normalize == 'mode':
                d_sub = d_sub/mode(d_sub, axis = None, nan_policy = 'omit')
            elif normalize == 'median':
                d_sub = d_sub/np.nanmedian(d_sub)
        #foo[:,:,i] = d_sub
            foo.append(d_sub)
        except:
            print("Some error. Skipping file {}".format(i))   
    #Median combine frames
    flat = np.median(foo, axis = 0)

    #Filter bad pixels
    #bad_px = sigma_clip(flat, sigma = sig_bad_pix) #old and bad
    ###Major update here: do sigma clipping on the pix-to-pix flat with the large scale vignette removed
    ###Also add local sigma clipping
    def stddevFilter(img, box_size):
        """ from
        https://stackoverflow.com/questions/28931265/calculating-variance-of-an-image-python-efficiently/36266187#36266187
        This function compute the standard deviation of an image in a
        moving box of a given size. The pixel i,j of the output is the
        standard deviation of the pixel value in the box_size x box_size box
        around the i,j pixel in the original image.
        """
        wmean, wsqrmean = (cv2.boxFilter(x, -1, (box_size, box_size), \
            borderType=cv2.BORDER_REFLECT) for x in (img, img*img))
        return np.sqrt(wsqrmean - wmean*wmean)

    #median flat
    median_flat = median_filter(flat, local_box_size) #arbitrary size, shouldn't matter as long as it's big enough
    #standard deviation image
    stddev_im = stddevFilter(flat, local_box_size)

    #Local clipping
    local_bad_pix = np.abs(median_flat - flat) > local_sig_bad_pix*stddev_im

    #Global clipping here to reject awful pixels and dust, bad columns, etc
    pix_to_pix = flat/median_flat
    global_bad_px = sigma_clip(pix_to_pix, sigma = global_sig_bad_pix).mask #9 seems to work best

    #also set all 0 and negative pixels in flat as bad
    non_positive = flat <= 0

    #logic combine
    bad_px = np.logical_or(global_bad_px, local_bad_pix)

    #also add non_positive pixels
    bad_px = np.logical_or(bad_px, non_positive)

    #Normalize good pixel values
    if normalize == 'median':
        norm_flat = flat/np.nanmedian(flat[~bad_px])
    elif normalize == 'mode':
        norm_flat = flat/mode(flat, axis = None, nan_policy = 'omit')
    #Stick it back in the last hdu
    hdu[0].data = norm_flat

    #Add pipeline version and history keywords
    vers = version.get_version()
    hdu[0].header.set('PL_VERS',vers,'Version of pipeline used for processing')
    hdu[0].header['HISTORY'] = "############################"
    hdu[0].header['HISTORY'] = "Created master flat by median combining the following:"
    for i in range(len(flat_list)):
        hdu[0].header['HISTORY'] = flat_list[i]
    hdu[0].header['HISTORY'] = "Normalized to the median of the master flat"
    hdu[0].header['HISTORY'] = "Performed bad pixel local and global sigma clipping with {}, {}sigmas".format(local_sig_bad_pix, global_sig_bad_pix)
    hdu[0].header['HISTORY'] = "############################"

    #Parse the last fileanme
    if output_dir is not None:
        flat_outname = flat_list[-1].rsplit('.',1)[0]+"_master_flat.fits"
        flat_outname = flat_outname.rsplit('/',1)[-1]
        flat_outname = output_dir+flat_outname
    else:
        flat_outname = flat_list[-1].rsplit('.',1)[0]+"_master_flat.fits"

    #Write the fits file
    if verbose:
        print(("Writing master flat to {}".format(flat_outname)))
    hdu.writeto(flat_outname, overwrite=True)

    #If there's already a hot pixel map then we'll add to it.
    if hotp_map_fname != None:
        #read in the existing bp map
        #hdu = f.open(hotp_map_fname)
        #hdu[0].data += np.array(bad_px.mask, dtype=float)
        #hdu[0].data = np.logical_or(hdu[0].data.astype(bool), bad_px) #use logical or to combine bad pixel maps
        #bp_outname = flat_list[-1].rsplit('.',1)[0]+"_bp_map.fits"
        print("Will deal with hot pixel map from dark frames in the calibrate function")

    #else:
    #Parse the last fileanme
    if output_dir is not None:
        bp_outname = flat_list[-1].rsplit('.',1)[0]+"_bp_map.fits"
        bp_outname = bp_outname.rsplit('/',1)[-1]
        bp_outname = output_dir+bp_outname
    else:
        bp_outname = flat_list[-1].rsplit('.',1)[0]+"_bp_map.fits"

    ##### Now write the bad pixel map
    hdu[0].data = bad_px.astype(int)#np.array(bad_px.mask, dtype=float)
    #Parse the last fileanme
    # bp_outname = flat_list[-1].rsplit('.',1)[0]+"_bp_map.fits"

    #Add history keywords
    hdu[0].header['HISTORY'] = "############################"
    hdu[0].header['HISTORY'] = "Created bad pixel map by sigma clipping on pixel-to-pixel flat{}".format(flat_outname)
    hdu[0].header['HISTORY'] = "Bad pixel cutoffs: local sigma = {} and global sigma = {} for clipping".format(local_sig_bad_pix, global_sig_bad_pix)
   #hdu[0].header['HISTORY'] = "Bad pixel cutoff of {}sigma".format(sig_bad_pix)
    hdu[0].header['HISTORY'] = "A pixel value of 1 indicates a bad pixel"
    hdu[0].header['HISTORY'] = "############################"

    if verbose:
        print(("Writing bad pixel map to {}".format(bp_outname)))
    #Write the fits file
    hdu.writeto(bp_outname, overwrite=True)

    return flat_outname, bp_outname

def masterPGFlat(flat_list, master_dark_fname, normalize = 'median', local_sig_bad_pix = 3, \
                global_sig_bad_pix = 9, local_box_size = 11,  hotp_map_fname = None, verbose=False,
                output_dir = None, zeroth_order_flat_fname = None, zeroth_transmission_factor = 0.00016, offsets = [4,-1],
                normal_flat_fname = None, plot = False):


    """
    Create a master normalized PG flat file given a list of fits files of PG flat fields from
    WIRC. This function also removes the zeroth order transmission in the PG flat, provided a zeroth order flat (with mask in and PG out),
    a transmission factor, and the y, x offsets between the 0th order frame and the 0th order ghost in the PG frame.

    flats are scaled with mode or median (in case that illumination change, like in twilight flat)
    and then median combined to reject spurious pixels.

    It also saves a bad pixel map of pixels that are further than sig_bad_pix sigma away from the median (mean?)


    flat_list: a list of file names for flat fields
    master_dark_fname: a file name of a combined dark frame of the same exposure time as these flats
    normalize: How to normalize the flat field, by 'median' or 'mode'
    local_sig_bad_pix: sigmas used to reject bad pixel based on local standard deviation in a box of size given by median_box_size
    global_sig_bad_pix: igmas used to reject bad pixel based on global distribution of the pixel-to-pixel variation
    local_box_size: the dimension of the size of the local box used to do median and standard deviation filters
    sig_bad_pix: we define bad pixels as pixels with value more than sig_bad_pix*sqrt(variance) away from the median of the frame
    hotp_map_fname: file name of the hot pixel map from the dark frame, will be deprecated and let calibrate function deal with combinding
                    two maps
    output_dir: where to save the output flat file
    zeroth_order_flat_fname: a filename of the median combined zeroth order flat (mask in, PG out)
    zeroth_transmission_factor: this is a factor of the 0th order flux leaking into PG flat. The nominal measured figure is 0.012 (1.2%).
    offsets: the presence of PG offsets the 0th order image by some amout. This parameter moves the 0th order flat back so it subtracts
            the 0th order ghost in the PG flat cleanly.
    normal_flat_fname: for plotting, it is instructive to show PG flat/normal flat to show the zeroth order ghost. If this is not given, then
                       use an archival flat.
    """

    #Open the master dark
    master_dark_hdu = f.open(master_dark_fname)
    master_dark = master_dark_hdu[0].data
    dark_shape = np.shape(master_dark)

    if verbose:
        print(("Subtracting {} from each flat file".format(master_dark_fname)))
    dark_exp_time = master_dark_hdu[0].header['EXPTIME']

    #Open all files into a 3D array
    foo = np.empty((dark_shape[0],dark_shape[1],len(flat_list)))

    #Open first flat file to check exposure time
    first_flat_hdu = f.open(flat_list[0])
    flat_exp_time = first_flat_hdu[0].header['EXPTIME']
    filter_name = first_flat_hdu[0].header['AFT']

    #Open the zeroth order
    zeroth_order_flat = f.open(zeroth_order_flat_fname)[0].data


    if verbose:
        print("Subtracting zeroth order frame {} using transmission factor {} and offsets [{},{}]".format(zeroth_order_flat_fname, zeroth_transmission_factor, offsets[0],offsets[1]))


    if dark_exp_time != flat_exp_time:
        print("The master dark file doesn't have the same exposure time as the flats. We'll scale the dark for now, but this isn't ideal", UserWarning)
        factor = flat_exp_time/dark_exp_time
        print(factor)
    else:
        factor = 1.

    #scale the zeroth order image to the same exposure time
    zeroth_exp_factor = flat_exp_time/float(f.getheader(zeroth_order_flat_fname)['EXPTIME'])
    print(zeroth_exp_factor)
    zeroth_order_flat = zeroth_exp_factor*zeroth_order_flat #scale it to the same exposure time of PG flats

    #We've already read it, so we'll stick it in foo

    print("Combining flat files")
    for i in range(0,len(flat_list)):
        #subtract dark for each file, then normalize by mode
        hdu = f.open(flat_list[i])
        d_sub = hdu[0].data  - factor*master_dark

        #cleaned_d_sub = d_sub - ndimage.shift(zeroth_transmission_factor*zeroth_order_flat,offsets, order = 0) #full pixel shift

        #normalize
        if normalize == 'mode':
            d_sub = d_sub/mode(d_sub, axis = None, nan_policy = 'omit')
        elif normalize == 'median':
            d_sub = d_sub/np.nanmedian(d_sub)
        foo[:,:,i] = d_sub

    #Median combine frames
    uncleaned_flat = np.median(foo, axis = 2)

    #For PG_flat, subtract zeroth order flat

    flat = uncleaned_flat - shift(zeroth_transmission_factor*zeroth_order_flat,offsets, order = 0)

    ###Now, deal with bad pixel.

    #Filter bad pixels
    #bad_px = sigma_clip(flat, sigma = sig_bad_pix) #old and bad
    ###Major update here: do sigma clipping on the pix-to-pix flat with the large scale vignette removed
    ###Also add local sigma clipping
    def stddevFilter(img, box_size):
        """ from
        https://stackoverflow.com/questions/28931265/calculating-variance-of-an-image-python-efficiently/36266187#36266187
        This function compute the standard deviation of an image in a
        moving box of a given size. The pixel i,j of the output is the
        standard deviation of the pixel value in the box_size x box_size box
        around the i,j pixel in the original image.
        """
        wmean, wsqrmean = (cv2.boxFilter(x, -1, (box_size, box_size), \
            borderType=cv2.BORDER_REFLECT) for x in (img, img*img))
        return np.sqrt(wsqrmean - wmean*wmean)

    #median flat
    median_flat = median_filter(flat, local_box_size) #arbitrary size, shouldn't matter as long as it's big enough
    #standard deviation image
    stddev_im = stddevFilter(flat, local_box_size)

    #Local clipping
    local_bad_pix = np.abs(median_flat - flat) > local_sig_bad_pix*stddev_im

    #Global clipping here to reject awful pixels and dust, bad columns, etc
    pix_to_pix = flat/median_flat
    global_bad_px = sigma_clip(pix_to_pix, sigma = global_sig_bad_pix).mask #9 seems to work best

    #also set all 0 and negative pixels in flat as bad
    non_positive = flat <= 0

    #logic combine
    bad_px = np.logical_or(global_bad_px, local_bad_pix)

    #also add non_positive pixels
    bad_px = np.logical_or(bad_px, non_positive)

    #Normalize good pixel values
    if normalize == 'median':
        norm_flat = flat/np.nanmedian(flat[~bad_px])
    elif normalize == 'mode':
        norm_flat = flat/mode(flat, axis = None, nan_policy = 'omit')
    #Stick it back in the last hdu
    hdu[0].data = norm_flat

    #Add pipeline version and history keywords
    vers = version.get_version()
    hdu[0].header.set('PL_VERS',vers,'Version of pipeline used for processing')
    hdu[0].header['HISTORY'] = "############################"
    hdu[0].header['HISTORY'] = "Created master flat by median combining the following:"
    for i in range(len(flat_list)):
        hdu[0].header['HISTORY'] = flat_list[i]
    if normalize == 'median':
        hdu[0].header['HISTORY'] = "Normalized to the median of the master flat"
    elif normalize == 'mode':
        hdu[0].header['HISTORY'] = "Normalized to the mode of the master flat"
    hdu[0].header['HISTORY'] = "Performed bad pixel local and global sigma clipping with {}, {}sigmas".format(local_sig_bad_pix, global_sig_bad_pix)
    hdu[0].header['HISTORY'] = "Zeroth order removed by {}, with factor {}, and offsets [{},{}]".format(zeroth_order_flat_fname, zeroth_transmission_factor, offsets[0], offsets[1])
    hdu[0].header['HISTORY'] = "############################"

    if plot:
	#Different limits for H and J
        print(filter_name)
        if filter_name == 'H__(1.64)':
            vmin, vmax = 1.1, 1.3
        else:
            vmin, vmax = 1.1, 1.17
        print(vmin, vmax, ' are the limits')
        if normal_flat_fname == None:
            normal_flat_fname = "/scr/data/calibrations/median_flat_J.fits"
            print("using archival normal flat")
        normal_flat = f.open(normal_flat_fname)[0].data
        fig, ax = plt.subplots(2,2,figsize = (20,20))
        ax0 = ax[0,0].imshow(uncleaned_flat/np.nanmedian(uncleaned_flat[~bad_px])/normal_flat, origin = 'lower', vmin = vmin, vmax = vmax)
        ax1 = ax[0,1].imshow(norm_flat/normal_flat, origin = 'lower', vmin =vmin, vmax = vmax)
        ax2 = ax[1,0].imshow(uncleaned_flat/np.nanmedian(uncleaned_flat[~bad_px])/normal_flat, origin = 'lower', vmin = vmin, vmax = vmax)
        ax3 = ax[1,1].imshow(norm_flat/normal_flat, origin = 'lower', vmin =vmin, vmax = vmax)
        ax[0,0].set_xlim([400,1600])
        ax[0,0].set_ylim([400,1600])
        ax[0,1].set_xlim([400,1600])
        ax[0,1].set_ylim([400,1600])
        ax[1,0].set_xlim([400,1000])
        ax[1,0].set_ylim([1100,1600])
        ax[1,1].set_xlim([400,1000])
        ax[1,1].set_ylim([1100,1600])
        ax[0,0].set_title('PG flat')
        ax[0,1].set_title('Zeroth order subtracted')
        plt.colorbar(ax0, ax = ax[0,0])
        plt.colorbar(ax1, ax = ax[0,1])
        plt.show()

    #Parse the last fileanme
    if output_dir is not None:
        flat_outname = flat_list[-1].rsplit('.',1)[0]+"_master_PG_flat.fits"
        flat_outname = flat_outname.rsplit('/',1)[-1]
        flat_outname = output_dir+flat_outname
    else:
        flat_outname = flat_list[-1].rsplit('.',1)[0]+"_master_PG_flat.fits"

    #Write the fits file
    if verbose:
        print(("Writing master flat to {}".format(flat_outname)))
    hdu.writeto(flat_outname, overwrite=True)

    #If there's already a hot pixel map then we'll add to it.
    if hotp_map_fname != None:
        #read in the existing bp map
        #hdu = f.open(hotp_map_fname)
        #hdu[0].data += np.array(bad_px.mask, dtype=float)
        #hdu[0].data = np.logical_or(hdu[0].data.astype(bool), bad_px) #use logical or to combine bad pixel maps
        #bp_outname = flat_list[-1].rsplit('.',1)[0]+"_bp_map.fits"
        print("Will deal with hot pixel map from dark frames in the calibrate function")

    #else:
    #Parse the last fileanme
    if output_dir is not None:
        bp_outname = flat_list[-1].rsplit('.',1)[0]+"_bp_map.fits"
        bp_outname = bp_outname.rsplit('/',1)[-1]
        bp_outname = output_dir+bp_outname
    else:
        bp_outname = flat_list[-1].rsplit('.',1)[0]+"_bp_map.fits"

    ##### Now write the bad pixel map
    hdu[0].data = bad_px.astype(int)#np.array(bad_px.mask, dtype=float)
    #Parse the last fileanme
    # bp_outname = flat_list[-1].rsplit('.',1)[0]+"_bp_map.fits"

    #Add history keywords
    hdu[0].header['HISTORY'] = "############################"
    hdu[0].header['HISTORY'] = "Created bad pixel map by sigma clipping on pixel-to-pixel flat{}".format(flat_outname)
    hdu[0].header['HISTORY'] = "Bad pixel cutoffs: local sigma = {} and global sigma = {} for clipping".format(local_sig_bad_pix, global_sig_bad_pix)
   #hdu[0].header['HISTORY'] = "Bad pixel cutoff of {}sigma".format(sig_bad_pix)
    hdu[0].header['HISTORY'] = "A pixel value of 1 indicates a bad pixel"
    hdu[0].header['HISTORY'] = "############################"

    if verbose:
        print(("Writing bad pixel map to {}".format(bp_outname)))
    #Write the fits file
    hdu.writeto(bp_outname, overwrite=True)

    return flat_outname, bp_outname

def masterDark(dark_list, bad_pix_method = 'MAD', sig_hot_pix = 5, output_dir = None):

    """
    Create a master dark file from the median of a list of fits files
    It also saves a bad pixel map of hot pixels and pixels that have a value of 0. in the dark.

    Bad pixels here are defined to be pixels with variance over some given cutoff.
    Options here are to use either median absolute deviation (MAD) or standard deviation.

    Inputs:
        dark_list: a list of names for dark frames with the same exposure time.
        bad_pix_method: criteria for bad pixel clipping, options are:
                - 'sigma_clipping': sigma clip on the median combined image
                - 'MAD': use median absolute deiviation of that pixel to determine a cutoff (MAD = median( abs(i - median(i))) )
                         then sigma clip the MAD frame
                - 'standard_deviation':  use std deviation of that pixel to determine a cutoff, then sigma clip the standard deviation frame
        sig_hot_pix: a cutoff for each bad_pix_method, recommend sigma_clipping < 9, MAD < 10, standard_deviation < ?.

    """
    #Open all files into a 3D array
    print("Creating a master dark")
    dark_cube = np.empty((len(dark_list),2048,2048))
    for i in range(len(dark_list)):
        try:
            hdu = f.open(dark_list[i])
            dark_cube[i,:,:] = hdu[0].data
            hdu.close()
        except:
            print('File Error; moving on to next file.')
            dark_cube[i,:,:] = [([0]*2048)]*2048
            continue

    #Create the master dark
    master_dark = np.median(dark_cube, axis = 0)

    if bad_pix_method == 'sigma_clipping':
        hot_px = sigma_clip(master_dark, sigma = sig_hot_pix)
    elif bad_pix_method == 'MAD':
        MAD = np.median(np.abs(dark_cube - master_dark ), axis = 0) #compute MAD
        hot_px = sigma_clip(MAD, sigma = sig_hot_pix)
    elif bad_pix_method == 'standard_deviation':
        SD = np.std(dark_cube, axis = 0)
        hot_px = sigma_clip(SD, sigma = sig_hot_pix)
    else:
        print('%s is in valid, use MAD instead'%bad_pix_method)
        MAD = np.median(np.abs(dark_cube - master_dark ), axis = 0) #compute MAD
        hot_px = sigma_clip(MAD, sigma = sig_hot_pix)


    #zero_px = master_dark == 0.

    bad_px = hot_px.mask #| zero_px

    #Stick it back in the last hdu
    hdu[0].data = master_dark

    #Add pipeline version and history keywords
    vers = version.get_version()
    hdu[0].header.set('PL_VERS',vers,'Version of pipeline used for processing')
    hdu[0].header['HISTORY'] = "############################"
    hdu[0].header['HISTORY'] = "Created master dark by median combining the following frames"
    for i in range(len(dark_list)):
        hdu[0].header['HISTORY'] = dark_list[i]
    hdu[0].header['HISTORY'] = "############################"

    #Parse the last fileanme
    if output_dir is not None:
        dark_outname = dark_list[-1].rsplit('.',1)[0]+"_master_dark.fits"
        dark_outname = dark_outname.rsplit("/",1)[-1]
        dark_outname = output_dir+dark_outname
    else:
        dark_outname = dark_list[-1].rsplit('.',1)[0]+"_master_dark.fits"

    print(("Writing master dark to {}".format(dark_outname)))
    #Write the fits file
    hdu.writeto(dark_outname, overwrite=True)

    #Stick it back in the last hdu
    #hdu[0].data = np.array(bad_px, dtype=float)*2
    hdu[0].data = np.array(bad_px, dtype=float) #this is for new version, separate maps from dark and flat

    #Add history keywords
    #Add history keywords
    hdu[0].header['HISTORY'] = "############################"
    hdu[0].header['HISTORY'] = "Created hot pixel map by {}: {}".format(bad_pix_method, dark_outname)
    hdu[0].header['HISTORY'] = "Bad pixel cutoff of {}sigma".format(sig_hot_pix)
    hdu[0].header['HISTORY'] = "A pixel value of 1 indicates a hot pixel"
    hdu[0].header['HISTORY'] = "############################"

    #Parse the last filename
    if output_dir is not None:
        bp_outname = dark_list[-1].rsplit('.',1)[0]+"_hp_map.fits"
        bp_outname = bp_outname.rsplit("/",1)[-1]
        bp_outname = output_dir+bp_outname
    else:
        bp_outname = dark_list[-1].rsplit('.',1)[0]+"_hp_map.fits" #hp map is from dark, as oppose to bp map from flat

    print(("Writing master dark to {}".format(bp_outname)))
    #Write the fits file
    hdu.writeto(bp_outname, overwrite=True)

    return dark_outname, bp_outname



def calibrate(science_list_fname, master_flat_fname, master_dark_fname, hp_map_fname, bp_map_fname, mask_bad_pixels = False,
                clean_Bad_Pix=True, replace_nans=True, background_fname = None, outdir = None):
    """
    Subtract dark; divide flat
    Bad pixels are masked out using the bad_pixel_map with 0 = bad and 1 = good pixels

    """

    #Get the list of science frames
    #science_list = np.loadtxt(science_list_fname, dtype=str)
    science_list = science_list_fname

    #Open the master dark
    master_dark_hdu = f.open(master_dark_fname)
    master_dark = master_dark_hdu[0].data
    dark_shape = np.shape(master_dark)
    print(("Subtracting {} from each flat file".format(master_dark_fname)))
    dark_exp_time = master_dark_hdu[0].header['EXPTIME']

    #Open the master flat
    master_flat_hdu = f.open(master_flat_fname)
    master_flat = master_flat_hdu[0].data
    print(("Dividing each file by {}".format(master_flat_fname)))
    dark_exp_time = master_dark_hdu[0].header['EXPTIME']

    #Open the bad pixel map from flat
    bp_map_hdu = f.open(bp_map_fname)
    bad_pixel_map = bp_map_hdu[0].data
    bad_pixel_map_bool = np.array(bad_pixel_map, dtype=bool)
    print(("Using bad pixel map {}".format(bp_map_fname)))

    #now if hot pixel map from dark is also given
    if hp_map_fname != None:
        hp_map_hdu = f.open(hp_map_fname)
        hot_pixel_map = hp_map_hdu[0].data
        bad_pixel_map_bool = np.logical_or(bad_pixel_map_bool, hot_pixel_map.astype(bool) )


    if background_fname != None:
        background_hdu = f.open(background_fname)
        background = background_hdu[0].data
        print("Subtracting background frame {} from all science files".format(background_fname))


    for fname in science_list:
        #Open the file
        print(("Calibrating {}".format(fname
            )))
        hdu = f.open(fname)
        data = hdu[0].data
        science_exp_time = hdu[0].header['EXPTIME']

        if dark_exp_time != science_exp_time:
            warnings.warn("The master dark file doesn't have the same exposure time as the data. We'll scale the dark for now, but this isn't ideal", UserWarning)
            factor = science_exp_time/dark_exp_time
        else:
            factor = 1.

        #Subtract the dark, divide by flat
        redux = ((data - factor*master_dark)/master_flat)
        #get rid of crazy values at bad pixel
        redux = redux*~bad_pixel_map_bool

        if background_fname != None:
            redux -= background

        if clean_Bad_Pix:
            # plt.plot(bad_pixel_map_bool)
            redux = cleanBadPix(redux, bad_pixel_map_bool)
            #redux = ccdproc.cosmicray_lacosmic(redux, sigclip=5)[0]

            # redux = ccdproc.cosmicray_median(redux, mbox=7, rbox=5, gbox=7)[0]

        #Mask the bad pixels if the flag is set
        if mask_bad_pixels:
            redux *= ~bad_pixel_map_bool

        if replace_nans:
            # nan_map = ~np.isfinite(redux)
            # redux = cleanBadPix(redux, nan_map)
            # plt.imshow(redux-after)
            nanmask = np.isnan(redux) #nan = True, just in case this is useful
            redux = np.nan_to_num(redux)

        #Put the cablibrated data back in the HDU list
        hdu[0].data = redux

        #Add pipeline version and history keywords
        vers = version.get_version()
        hdu[0].header.set('PL_VERS',vers,'Version of pipeline used for processing')
        hdu[0].header['HISTORY'] = "Subtracting {} from each flat file".format(master_dark_fname)
        hdu[0].header['HISTORY'] = "Dividing each file by {}".format(master_flat_fname)

        if background_fname != None:
            hdu[0].header['HISTORY'] = "Subtracted background frame {}".format(background_fname)

        if mask_bad_pixels:
            hdu[0].header['HISTORY'] = "Masking all bad pixels found in {}".format(bp_map_fname)

        if clean_Bad_Pix:
            hdu[0].header['HISTORY'] = "Cleaned all bad pixels found in {} using a median filter".format(bp_map_fname)

        # #Append the bad pixel list to the HDU list
        # hdu.append(f.PrimaryHDU([bad_pixel_map]))
        # hdu[1].header['HISTORY'] = "Appending bad pixel map :{}".format(bp_map_fname)
        # hdu[1].header['HISTORY'] = "0 = good pixel"
        # hdu[1].header['HISTORY'] = "1 = bad pixel from flat fields"
        # hdu[1].header['HISTORY'] = "2 = hot pixel from darks"

        outname = fname.split('.')[0]+"_calib.fits"

        #if an output directory is specified we can write out to that directory instead
        #making sure to take only the stuff after the last '/' to avoid directory issues from fname
        if outdir:
            outname = outdir + fname.split('/')[-1]

        print(("Writing calibrated file to {}".format(outname)))
        #Save the calibrated file
        hdu.writeto(outname, overwrite=True)

        # f.PrimaryHDU(redux).writeto('redux_'+i, overwrite = True)

def replace_bad_pix_with_interpolation(image, bad_pixel_map, interpolation_type = 'linear'):
    """
    at each location of bad pixel, pick a box of given size around it, interpolate good pixels in
    that box, then replace the bad pixel with that.

    This function is intended for a small image since trying to interpolate a 2x2k image will not end well.

    Inputs:
        image: a 2D array representing a science image
        bad_pixel_map: a 2D array with 1 representing bad pixels
        interpolation_type: a choice of interpolations from scipy.ndimage.griddata. valid options are nearest,
                            linear, and cubic.
    Output:
        a 2D array with all bad pixels replaced with the given interpolation
    """
    if image.shape[0] > 500:
        print('This image is big; perhaps try cleanBadPix.')
    #make sure bad_pixel_map is booleen
    bad_pixel_map = bad_pixel_map.astype('bool')

    if bad_pixel_map.shape != image.shape:
        raise ValueError('Image and bad pixel map must be of the same size.')

    #create coordinate grids
    y, x = np.mgrid[:image.shape[0], :image.shape[1]]
    #valid data and coords
    valid_data = image[~bad_pixel_map].ravel()
    coords = np.vstack([y[~bad_pixel_map], x[~bad_pixel_map]]).T

    #now, replace bad pixels
    res = interpolate.griddata(coords, valid_data, (y,x), method = interpolation_type)

    return res


def cleanBadPix(redux_science, bad_pixel_map, method = 'median', replacement_box = 5, replace_constant = -99):
    """
    replace bad pixels by either median, interpolation, or a constant.

    Inputs:
            redux_science: the 2D array representing the reduced science image
            bad_pixel_map: the 2D map of the bad pixel locations. value 1 is bad pixel
            method: either 'median', 'interpolation', or 'constant'
                - median => bad pixel replaced by the median within the replacement_box
                - *interpolation => bad pixel replaced by the 2D linear interpolation within the replacement_box
                - contant => just replace bad pixel with some constant
            replacement_box: size of the box used in median filtering and interpolation
            replace_constant: if the method is constant, then replace all bad pixels with this constant

    Output: 2D array of a cleaned image

    """
    #add negative pixels to the bad pixel map
    bad_pixel_map = np.logical_or(bad_pixel_map, redux_science <= 0)
    # im = np.copy(redux_science)
    # im[np.where(bad_pixel_map)[1]] = 0.
    if method == 'median':
        med_fil = median_filter(redux_science, size = replacement_box)

        cleaned = redux_science*~bad_pixel_map + med_fil*bad_pixel_map

    #elif method == 'interpolate':

    # print('so clean')

    return cleaned

def sum_images(filelist):
    """
    Super simple sum of all the images in a list.
    """

    nfiles = np.size(filelist)

    print("Summing together {} files".format(nfiles))

    ims = []

    for fname in filelist:
        hdu = f.open(fname)
        ims.append(hdu[0].data)

    ims = np.array(ims)

    sum_im = np.nansum(ims, axis=0)
    hdu[0].data = sum_im

    #Add pipeline version and history keywords
    vers = version.get_version()
    hdu[0].header.set('PL_VERS',vers,'Version of pipeline used for processing')
    hdu[0].header['HISTORY'] = "Summed up the following images:"

    for fname in filelist:
        hdu[0].header['HISTORY'] = fname

    hdu[0].header['HISTORY'] = "######################"

    outname = filelist[-1].split('.')[0]+'_summed.fits'

    print("Writing out final file to {}".format(outname))

    hdu.writeto(outname, overwrite=True)

def get_relative_image_offsets(cutouts, plot = False, save_cutout = False):

    '''
    This function returns the relative x and y offsets between a set of images,
    determined through cross correlation (using the chi2_shift image_registration python packge)
    It really works best on either very bright sources or on sources that have been background subracted.

    Inputs:
        cutouts         -   an array of cutouts with dimensions [m,n,k,l,l] where m is the number of images,
                            n is the number of sources per image, k is the number of traces (probably always 4),
                            and l is the height and width of the cutout (usually 80 for J and bigger for H-band)

    Outputs:
        offsets -   an [m-1, n, 4] sized array, where the components of the third dimension are [x,y, xerr, yerr]
                    Note: xerr and yerr aren't currently working very well.
    '''

    #Get cutouts info
    sz = np.shape(cutouts)
    nfiles = sz[0]
    n_sources = sz[1]
    cutout_sz = sz[3]

    #The output
    offsets = []

    #Stack the first image horizontally:
    im0_stacks = []
    for j in range(n_sources):
        #Create the horizontal stack

        stack = np.concatenate((cutouts[0,j,0,:,:], cutouts[0,j,1,:,:], cutouts[0,j,2,:,:],cutouts[0,j,3,:,:]), axis=1)

        #Get rid of outlying pixels
        tmp = np.copy(stack)*0.
        stack = median_filter(stack, size=5, output=tmp)
        stack = tmp
        im0_stacks.append(stack)

    #Make the list a numpy array
    im0_stacks = np.array(im0_stacks)
    #plt.imshow(im0_stacks[0], origin = 'lower')
    #plt.show()

    #Step through the remaining files and calculate their relative offset compared to the first file.
    for i in np.arange(0,nfiles): #include the first frame as a sanity check
        img_offset = []
        for j in range(n_sources):
            #Stack this cutout
            horiz_stack = np.concatenate((cutouts[i,j,0,:,:], cutouts[i,j,1,:,:], cutouts[i,j,2,:,:],cutouts[i,j,3,:,:]), axis=1)

            #To get rid of bad pixels
            tmp = np.copy(horiz_stack)*0.
            horiz_stack = median_filter(horiz_stack, size=5, output=tmp) #To get rid of mixed
            horiz_stack = tmp

            #Calculate the image offsets
            #plt.imshow(horiz_stack, origin = 'lower')
            #plt.show()
            shifted = chi2_shift(im0_stacks[j,:,:],horiz_stack, zeromean=True, verbose=False, return_error=True)
            img_offset.append(shifted)

        offsets.append(img_offset)
        if plot:
            plt.figure(figsize = (12,3))
            plt.imshow(np.array(im0_stacks[0]) - shift(horiz_stack,[-img_offset[0][1]+0.5,-img_offset[0][0]], order = 4 ), origin = 'lower')
            plt.show()
        if save_cutout:
            f.PrimaryHDU(shift(horiz_stack,[-img_offset[0][1]+0.5,-img_offset[0][0]], order = 4 )).writeto(str(i)+'.fits',overwrite = True)
            f.PrimaryHDU(np.array(im0_stacks[0]) - shift(horiz_stack,[-img_offset[0][1]+0.5,-img_offset[0][0]], order = 4 )).writeto(str(i)+'_sub.fits', overwrite = True)
        #for debugging
        #print( img_offset[0][1]-0.5, img_offset[0][0]  )
    return offsets

def register_and_combine_raw(direct_image_fname, spec_list_fname, datadir = "", background_img_fname = None, locations= None, cutouts = None, quiet=True,
                            combine = 'median', save_fits=True, save_each = False, plot=False):
    #
    # This functions reads in a list of science frames, performs cross correlation and then shifts and combines them
    #
    # Inputs
    #    direct_image_fname      -   a string that holds the path and filename to the direct image, which is used to find the locations
    #                                of the sources in the image. If the keyword 'locations' is provided no direct image is read,
    #                                and instead the provided locations are used
    #    spec_list_fname         -   a string that holds the path and filename of a list of science images
    #    background_img_fname    -   (keyword) a string keyword that holds the path and filename of a background image to be subtracted before cross correlation
    #    locations               -   (keyword) an array of locations of the sources in the image. If this is provided then no direct image is read.
    #                                You might provide this if you've already read in the direct image and have already found the source locations, or if
    #                                 you want to determine them yourself
    #     cutouts                 -   (keyword) an array of cutouts with dimensopns [m,n,k,l,l] where m is the number of images,
    #                                 n is the number of sources per image, k is the number of traces (probably always 4),
    #                                 and l is the height and width of the cutout (usually 80 for J and bigger for H-band).
    #                                 If you provide this keyword cutouts will not be extracted from the science images and these cutouts will be used
    #                                 to determine image offsets. However the science images will still be read and shifted.
    #     save_fits               -   (keyword) if set to true then save the registered and combined images
    #     save_each               -   (keyword) if true then save the aligned version of each input image.

    # Outputs
    #     spec_image              -   the name of the output file where the combined image was saved

    #If locations == None then automatically find the source locations.
    if locations == None:
        #The mask - required to find the locations
        mask = cross_mask_ns.astype('bool')

        #### Read in the direct image to get the source locations
        direct_image = f.open(direct_image_fname)[0].data
        locations = coarse_regis.coarse_regis(direct_image, mask, threshold_sigma = 5, guess_seeing = 4, plot = plot)

    #The number of sources found
    n_sources = np.shape(locations[0,:])[0]+1

    #For the cross correlation to work reliably a background image should be supplied.
    if background_img_fname != None:
        bkg_img = f.open(background_img_fname)[0].data
        bkg_itime = f.open(background_img_fname)[0].header["EXPTIME"]

    #Get the list of spectral images
    spec_images = a.read(spec_list_fname, format = "fast_no_header")['col1']
    n_images = np.size(spec_images)

    #An array that will hold all the images
    spec_stack = np.zeros([n_images, detector_size, detector_size])

    cutouts = []

    #Step through all the images, save the traces cutouts and put the full image in spec_stack
    for j,i in enumerate(spec_images):

        if not quiet:
            print("\nReading in file {}, ({} from {})".format(i,j+1,len(spec_images)))
        spectral_hdulist = f.open(datadir+i)
        spectral_image = np.nan_to_num(spectral_hdulist[0].data)
        scitime = spectral_hdulist[0].header["EXPTIME"]

        #TODO: ADD CHECK TO MAKE SURE FILES HAVE SAME EXPOSURE TIME.

        #### Get the Filter Info ####
        aft_filter = spectral_hdulist[0].header['AFT']
        filter_name = aft_filter[0]
        if filter_name != 'J' and filter_name != 'H':
            print("The pipeline was expecting either a J- or H-band filter but found {} instead".format(aft_filter))
            print("Returning.\n")
            break
        else:
            if not quiet:
                print("Found a {}-band filter in the header of file {}".format(filter_name,i))
        #Getting info about the filter.
        lb,dlb,f0,filter_trans_int, central_wl = getFilterInfo(filter_name)

        #Status update
        if not quiet:
            print ("Cutting out the traces")

        #Subtract a background if present.
        if background_img_fname != None:
            if not quiet:
                print("Subtracting {} from the cutouts as background".format(background_img_fname))
            # plt.imshow(spectral_image-bkg_img*scitime/bkg_itime, vmin=0, vmax=50)
            cutouts.append(coarse_regis.extract_traces(np.copy(spectral_image-bkg_img*scitime/bkg_itime), locations, flip = False))
        else:
            cutouts.append(coarse_regis.extract_traces(np.copy(spectral_image), locations, flip = False))

        #Put the image in the stack
        spec_stack[j,:,:] = spectral_image

    #Make cutouts an array and get the size
    cutouts = np.array(cutouts)
    sz = cutouts.shape
    cutout_sz = sz[3]

    #Calculate the image offsets
    offsets = get_relative_image_offsets(cutouts, plot = plot, save_cutout = True)
    offsets = np.array(offsets)

    #A list of all the offsets to write to the header later
    dx_list = []
    dy_list = []

    #Now shift images using pyklip.rotate -- Can think about writing out own code, or copying this code so people don't have to get pyklip to use wircpol
    #print('Offsets length = ', len(offsets))
    #print(n_images - 1)
    for i in np.arange(0,n_images):


        #Calculate the mean offset of sources outside the slit
        where_slitless = np.where(locations[:,1] == 'slitless')[0]
        #print(offsets[i,where_slitless])
        dx = np.mean(offsets[i,where_slitless,0])
        dy = np.mean(offsets[i,where_slitless,1])-0.5 #for some reason...

        dx_list.append(dx)
        dy_list.append(dy)

        if not quiet:
            print("Registering frame {} with (dx,dy) = ({},{})".format(i,dx,dy))

        #The old and new centers
        old_center = np.array([cutout_sz/2., cutout_sz/2.])
        new_center = old_center-[dx,dy]

        #Now re-align the images
        #print('Max value ', np.max(spec_stack[i,:,:]))
        #spec_stack[i,:,:] = klip.align_and_scale(spec_stack[i,:,:], new_center, old_center=old_center, scale_factor=1,dtype=float)
        spec_stack[i,:,:] = shift(spec_stack[i,:,:], [-dy,-dx], order = 4)
        #print('NaNs',len(spec_stack[i,:,:][np.isnan(spec_stack[i,:,:])]))

        #if save_each, save the aligned version of each file by adding _aligned at the end of the name before .fits
        if save_each:
            #file name
            outname = spec_images[i].rsplit('.',1)[-2]+'_aligned.fits'
            #data
            spectral_hdulist[0].data = spec_stack[i,:,:]
            #Add pipeline version and history keywords
            vers = version.get_version()
            hdu[0].header.set('PL_VERS',vers,'Version of pipeline used for processing')
            spectral_hdulist[0].header['HISTORY'] = "######"
            spectral_hdulist[0].header['HISTORY'] = "register_and_combine_raw: Found relative offsets with respect to the image: "
            spectral_hdulist[0].header['HISTORY'] = "{} (dx,dy) = ({}, {})".format(spec_images[0], dx_list[0], dy_list[0])
            spectral_hdulist[0].header['HISTORY'] = "######"
            #write
            spectral_hdulist.writeto(outname, overwrite = True)

    #Collapse the image by it's sum, median, or mean based on 'combine' parameter. Default is median.
    if combine == 'sum':
        comb_spec = np.nansum(spec_stack, axis=0)
    elif combine == 'median':
        comb_spec = np.nanmedian(spec_stack, axis = 0)
    elif combine == 'mean':
        comb_spec = np.nanmean(spec_stack, axis = 0)
    else:
        print(combine+' is not an option. Use median instead.')
        comb_spec = np.nanmedian(spec_stack, axis = 0)


    dx_list = np.array(dx_list)
    dy_list = np.array(dy_list)

    #Save the final image to a fits file
    outname = spec_images[-1].rsplit('.',1)[-2]+'_combined.fits'
    if save_fits:
        outname = spec_images[-1].rsplit('.',1)[-2]+'_combined.fits'
        #these are spectral_hdulist from the last file in the spec_list
        spectral_hdulist[0].data = comb_spec

        #Add pipeline version and history keywords
        vers = version.get_version()
        spectral_hdulist[0].header.set('PL_VERS',vers,'Version of pipeline used for processing')
        spectral_hdulist[0].header['HISTORY'] = "######"
        spectral_hdulist[0].header['HISTORY'] = "register_and_combine_raw: Found relative offsets, reigstered the following images: "
        spectral_hdulist[0].header['HISTORY'] = "{} (dx,dy) = ({}, {})".format(spec_images[0], dx_list[0], dy_list[0])

        for i in np.arange(1,n_images-1):
            spectral_hdulist[0].header['HISTORY'] = "{} (dx,dy) = ({}, {})".format(spec_images[i], dx_list[i-1], dy_list[i-1])
        spectral_hdulist[0].header['HISTORY'] = "Combine files by {}".format(combine)
        spectral_hdulist[0].header['HISTORY'] = "Total files combined: {}".format(n_images)
        spectral_hdulist[0].header['HISTORY'] = "######"

        spectral_hdulist[0].header['NFILES'] = n_images

        if not quiet:
            print("Writing fits to {}".format(datadir+outname))

        spectral_hdulist.writeto(outname, overwrite=True)

    return outname

def shiftSub(image, slit_gap1, slit_gap2):
    """
    Create a full frame background subtracted image. The background image is an average between a frame shifted
    to +x by slit_gap1 pixel, and -x by slit_gap2 pixel. This is then subtracted off of the image.
    """
    bkg = (shift(image,(0,slit_gap1), order = 3) + shift(image,(0,-slit_gap2), order = 3))/2.
    return image - bkg

def destripe_raw_image(image):
    '''
    Destripe the detector by subtracting bias levels from each quadrant
    '''

    for i in range(1024):

        image[1024+i,:1024] = image[1024+i,0:1024] - np.median(image[1024+i,0:100])
        image[:1024,i] =     image[0:1024,i]- np.median(image[40:100,i])
        # image[1024:,1024+i] =     image[1024:,1024+i] - np.median(image[-5:,1024+i])
        image[i,1024:] = image[i,1024:] - np.median(image[i,-80:])

    #The top right qudrant is a real pain because there aren't many pixel from which to measure the bias, so here we use a workaround
    #that first subtracts from each row to take away the median values, and then subtracts column by column.
    tmp = copy.deepcopy(image)
    for i in range(1024):
        tmp[1024+i,1024:] = image[1024+i,1024:] - np.median(image[1024+i,:])

    for i in range(1024):
        image[1024:,1024+i] = image[1024:,1024+i] - np.median(tmp[1024:,1024+i])

    return image

def destripe_after_bkg_sub(image, sigma = 3, iters=5, mode = 'robust'):
    '''
    Destripe the detector by subtracting the median of each row/column from each sector.
    This will work best after you subtract a background sky image.

    #Robust method updated March 19, 2019
    #Simple is likely out of date. 

    Input parameters:
    image    -    A 2048x 2048 WIRC image.
    sigma    -    The number of sigmas to klip. The sigma that goes into the astropy sigma_clipped_stats function.
    iters    -    The number of times to run sigma clipping. The iters argument that goes into the astropy sigma_clipped stats fuction
    mode     -    The statistics to use. simple is faster, but more sensitive to outliers. Robust is slower but more robust.

    Outputs:
    image    - A destriped detector image.
    '''

    quad1 = image[:1024,:1024]
    quad2 = np.rot90(image[1024:,:1024], k=3, axes=(0, 1))
    quad3 = np.rot90(image[1024:,1024:], k=2, axes=(0, 1))
    quad4 = np.rot90(image[:1024,1024:], k=1, axes=(0, 1))

    mn_quad = np.median([quad1,quad2,quad3,quad4],axis=0)

    clean_imm = copy.deepcopy(image)

    if mode == 'robust':
        for i in range(1024):

            #Upper Left
            to_sub = sigma_clipped_stats(mn_quad[:,i],sigma=sigma,iters=iters)[1] #Returns mean, median, stddev (default parameters are 5 iterations of 3-sigma clipping)

            clean_imm[:1024,i]  -= to_sub
            clean_imm[1024:,-i] -= to_sub
            clean_imm[-i,:1024] -= to_sub
            clean_imm[i,1024:]  -= to_sub

        return clean_imm

    elif mode == 'simple':

        for i in range(1024):

            #Upper Left
            image[1024+i,:1024] = image[1024+i,0:1024] - np.nanmedian(image[1024+i,0:1024])

            #Lower Left
            image[:1024,i] =     image[:1024,i]- np.nanmedian(image[:1024,i])

            #Upper Right
            image[1024:,1024+i] =     image[1024:,1024+i] - np.nanmedian(image[1024:,1024+i])

            #Lower Right
            image[i,1024:] = image[i,1024:] - np.nanmedian(image[i,1024:])

        return image

    else:
        print("'mode' keyword note understood, please choose either mode='robust' or mode='simple'. Not doing any destriping.")
        return image

def remove_correlated_channel_noise(image,n_channels = 8, mask = None):
    '''
    This function attemps to remove detector bias drifts introduced in the readout procedue.
    It assumes that the same bias occurs in each read-out channel, so it medians the 8 readout channels in each quadrant
    and then subtracts the median from each channel.

    Note, it could be that using a median here is a bad idea when there is a source.
    A median might also mess with things because of the edges of the detector being screwy.
    One way to get around this is to mask things out.

    Run this after background frame subtraction.

    ;TODO: include functionality for mask.


    Inputs:
    image      -    The image to be subtracted
    n_channels -    The number of channels per quadrant. This is 8 for the WIRC detector.
    mask       -    An optional mask, where anything with a "True value" will be masked out when calculating the mean bias signal.

    Outputs:
    image_copy    -    The bias-corrected image.
    '''

    #Make the output image
    image_copy = copy.deepcopy(image)

    #If a mask is provided then set mask locations to be NANs.
    if mask is not None:
        image_copy[np.where(mask)] = np.nan

    #The size of each quadrant
    quad_size = detector_size//2

    #The width of each read out channel
    channel_width = quad_size//n_channels

    #Set up the arrays to hold the median channel data.
    ll_channel_median = np.zeros([n_channels,channel_width,quad_size])
    lr_channel_median = np.zeros([n_channels,channel_width,quad_size])
    ul_channel_median = np.zeros([n_channels,channel_width,quad_size])
    ur_channel_median = np.zeros([n_channels,channel_width,quad_size])

    for i in range(n_channels):
        #Lower Left
        ll_channel_median[i,:,:] = image_copy[channel_width*(i):channel_width*(i+1),0:quad_size]
        #Lower Right
        lr_channel_median[i,:,:] = image_copy[0:quad_size,quad_size+channel_width*(i):quad_size+channel_width*(i+1)].T
        #Upper Left
        ul_channel_median[i,:,:] = image_copy[quad_size:,channel_width*(i):channel_width*(i+1)].T
        #Upper Right
        ur_channel_median[i,:,:] = image_copy[quad_size+channel_width*(i):quad_size+channel_width*(i+1),quad_size:]


    #Now take the median across all channels
    ll_channel_median = np.nanmedian(ll_channel_median,axis=0)
    lr_channel_median = np.nanmedian(lr_channel_median,axis=0)
    ul_channel_median = np.nanmedian(ul_channel_median,axis=0)
    ur_channel_median = np.nanmedian(ur_channel_median,axis=0)

    #Copy the original again for the output image
    image_copy = copy.deepcopy(image)

    for i in range(n_channels):

        #Lower Left
        image_copy[channel_width*(i):channel_width*(i+1),0:quad_size] -= ll_channel_median

        #Lower Right
        image_copy[:quad_size,quad_size+channel_width*(i):quad_size+channel_width*(i+1)] -= lr_channel_median.T

        #Upper Left
        image_copy[quad_size:,channel_width*(i):channel_width*(i+1)] -= ul_channel_median.T

        #Upper Right
        image_copy[quad_size+channel_width*(i):quad_size+channel_width*(i+1),quad_size:] -= ur_channel_median

    return image_copy

<<<<<<< HEAD


def PCA_subtraction(im, ref_lib, num_PCA_modes):
    """
    Does PCA subtraction of science frames using KLIP algorithm described in Soummer et al. (2012)
    
    im: 2-D np.array
        2-D image to do PCA subtraction on
    ref_lib: list of str
        list of .fits files to serve as reference library for PCA subtraction
    num_PCA_modes: np.array of int
        1-D np.array listing number of PCA modes to calculate when doing subtraction
        
    return: 3-D np.array of fl
        3-D datacube of PCA subtracted images. Should have shape (k, N_y, N_x) where k is the number
        of different modes we calculated for the image (i.e. the size of num_PCA_modes) and N_y, N_x are the
        input image dimensions in the y and x axes respectively
    """
    print('Performing PCA background subtraction using {} modes'.format(num_PCA_modes))
    #concatenate input image into 1-D array
    im_x = im.shape[1]
    im_y = im.shape[0]
    
    im = im.ravel()
    
    # reads list of reference frames into data matrix by first concatenating the 2-D .fits images
    # into 1-D arrays and then row stacking these images into a 2-D np.array
    ref_frames = np.stack([fits.open(ref_lib[i])[0].data.ravel() for i in range(len(ref_lib))], axis=0)
    
    # subtracts the mean of each reference frame from each reference frame 
    ref_frames_mean_sub = ref_frames - np.nanmean(ref_frames, axis=1)[:, None]
    ref_frames_mean_sub[np.where(np.isnan(ref_frames_mean_sub))] = 0
    
    # creates covariance matrix from mean subtracted reference frames 
    covar_psfs = np.cov(ref_frames_mean_sub)
    tot_basis = covar_psfs.shape[0]
    
    num_PCA_modes = np.clip(num_PCA_modes - 1, 0, tot_basis-1)  # clip values, for output consistency we'll keep duplicates
    max_basis = np.max(num_PCA_modes) + 1  # maximum number of eigenvectors/KL basis we actually need to use/calculate
    
    # calculates eigenvalues and eigenvectors of the covariance matrix, but only the ones we need (up to max basis)
    evals, evecs = la.eigh(covar_psfs, eigvals=(tot_basis-max_basis, tot_basis-1))
    
    evals = np.copy(evals[::-1])
    evecs = np.copy(evecs[:,::-1], order='F') 
    
    # calculates the PCA basis vectors
    basis_vecs = np.dot(ref_frames_mean_sub.T, evecs)
    basis_vecs = basis_vecs * (1. / np.sqrt(evals * (np.size(im) - 1)))[None, :]  #multiply a value for each row
    
    #subtract off the mean of the input frame
    im_mean_sub = im - np.nanmean(im)
    
    # duplicate science image by the max_basis to do simultaneous calculation for different number of PCA modes
    im_mean_sub_rows = np.tile(im_mean_sub, (max_basis, 1))
    im_rows_selected = np.tile(im_mean_sub, (np.size(num_PCA_modes), 1)) # this is the output image which has less rows
    
    # bad pixel mask
    # do it first for the image we're just doing computations on but don't care about the output
    im_nanpix = np.where(np.isnan(im_mean_sub_rows))
    im_mean_sub_rows[im_nanpix] = 0
    # now do it for the output image
    im_nanpix = np.where(np.isnan(im_rows_selected))
    im_rows_selected[im_nanpix] = 0
    
    inner_products = np.dot(im_mean_sub_rows, np.require(basis_vecs, requirements=['F']))
    # select the KLIP modes we want for each level of KLIP by multiplying by lower diagonal matrix
    lower_tri = np.tril(np.ones([max_basis, max_basis]))
    inner_products = inner_products * lower_tri
    
    # make a model background for each number of basis vectors we actually output
    model = np.dot(inner_products[num_PCA_modes,:], basis_vecs.T)
    
    # subtract model from input frame for each number of PCA modes chosen
    PCA_sub_images = (im_rows_selected - model).reshape(np.size(num_PCA_modes), im_y, im_x)
    
    if type(num_PCA_modes) is np.int64:
        return PCA_sub_images[0]

    elif type(num_PCA_modes) is np.ndarray:
        return PCA_sub_images
    
    else:
        print('Unsupported datatype for variable: num_PCA_modes. Variable must be either int or 1-D np.ndarray')
=======
def correct_nonlinearity(image, n_coadd, nonlinearity_constant = -8e-7):
    image_copy = np.array(image, dtype = float) #copy image
    image_copy /= n_coadd
    image_copy = (-1 + np.sqrt(1 + 4*nonlinearity_constant*image_copy)) / \
                 (2*nonlinearity_constant) #quadratic formula with correct root
    return image_copy * n_coadd
>>>>>>> 828c40f4
<|MERGE_RESOLUTION|>--- conflicted
+++ resolved
@@ -1215,7 +1215,6 @@
 
     return image_copy
 
-<<<<<<< HEAD
 
 
 def PCA_subtraction(im, ref_lib, num_PCA_modes):
@@ -1300,11 +1299,12 @@
     
     else:
         print('Unsupported datatype for variable: num_PCA_modes. Variable must be either int or 1-D np.ndarray')
-=======
+
+
+        
 def correct_nonlinearity(image, n_coadd, nonlinearity_constant = -8e-7):
     image_copy = np.array(image, dtype = float) #copy image
     image_copy /= n_coadd
     image_copy = (-1 + np.sqrt(1 + 4*nonlinearity_constant*image_copy)) / \
                  (2*nonlinearity_constant) #quadratic formula with correct root
-    return image_copy * n_coadd
->>>>>>> 828c40f4
+    return image_copy * n_coadd