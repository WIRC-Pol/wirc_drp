# -*- coding: utf-8 -*-
"""
Created on Fri June 2 2017

@author: Kaew Tinyanont, Max Millar-Blanchaer

Spectral Extraction Utilities for the WIRC-POL DRP

This file contains functions used to extract spectra from a cutout. 

"""
import sys, os
import numpy as np
from matplotlib import pyplot as plt
from wirc_drp.constants import *

from scipy.optimize import basinhopping
from scipy.ndimage import shift, median_filter
from scipy import ndimage as ndi
from scipy.signal import fftconvolve

from skimage.measure import profile_line

from astropy.modeling import models, fitting
from astropy.convolution import Gaussian1DKernel, Box1DKernel, convolve
from astropy.io import fits as f
from astropy import stats

#From other packages
from wirc_drp.utils.image_utils import locationInIm, shift_and_subtract_background, fit_and_subtract_background, findTrace
from wirc_drp.masks.wircpol_masks import *

#Import for vip functions
import warnings
try:
    import cv2
    no_opencv = False
except ImportError:
    msg = "Opencv python binding are missing (consult VIP documentation for "
    msg += "Opencv installation instructions). Scikit-image will be used instead."
    warnings.warn(msg, ImportWarning)
    no_opencv = True

from skimage.transform import rotate


#debugging
import pdb

#path
import sys, os, time

import copy
#import pyklip.klip

wircpol_dir = os.environ['WIRC_DRP']


def frame_rotate(array, angle, imlib='opencv', interpolation='bicubic', cxy=None):
    """ Rotates a frame.
    
    Parameters
    ----------
    array : array_like 
        Input frame, 2d array.
    angle : float
        Rotation angle.
    imlib : {'opencv', 'skimage'}, str optional
        Library used for image transformations. Opencv is faster than ndimage or
        skimage.
    interpolation : {'bicubic', 'bilinear', 'nearneig'}, optional
        'nneighbor' stands for nearest-neighbor interpolation,
        'bilinear' stands for bilinear interpolation,
        'bicubic' for interpolation over 4x4 pixel neighborhood.
        The 'bicubic' is the default. The 'nearneig' is the fastest method and
        the 'bicubic' the slowest of the three. The 'nearneig' is the poorer
        option for interpolation of noisy astronomical images.
    cxy : float, optional
        Coordinates X,Y  of the point with respect to which the rotation will be 
        performed. By default the rotation is done with respect to the center 
        of the frame; central pixel if frame has odd size.
        
    Returns
    -------
    array_out : array_like
        Resulting frame.
        
    """
    if not array.ndim == 2:
        raise TypeError('Input array is not a frame or 2d array.')
    array = np.float32(array)
    y, x = array.shape
    
    if not cxy:  
        cy, cx = frame_center(array)
    else:
        cx, cy = cxy

    if imlib not in ['skimage', 'opencv']:
        raise ValueError('Imlib not recognized, try opencv or ndimage')

    if imlib=='skimage' or no_opencv:
        if interpolation == 'bilinear':
            order = 1
        elif interpolation == 'bicubic':
            order = 3
        elif interpolation == 'nearneig':
            order = 0
        else:
            raise TypeError('Interpolation method not recognized.')

        min_val = np.min(array)
        im_temp = array - min_val
        max_val = np.max(im_temp)
        im_temp /= max_val

        array_out = rotate(im_temp, angle, order=order, center=cxy, cval=np.nan)

        array_out *= max_val
        array_out += min_val
        array_out = np.nan_to_num(array_out)

    else:
        if interpolation == 'bilinear':
            intp = cv2.INTER_LINEAR
        elif interpolation == 'bicubic':
            intp= cv2.INTER_CUBIC
        elif interpolation == 'nearneig':
            intp = cv2.INTER_NEAREST
        else:
            raise TypeError('Interpolation method not recognized.')

        M = cv2.getRotationMatrix2D((cx,cy), angle, 1)
        array_out = cv2.warpAffine(array.astype(np.float32), M, (x, y), flags=intp)
             
    return array_out

def fitAcrossTrace_aligned(cutout, stddev_seeing = 4, box_size = 1, plot =  False, return_residual = False, \
                            fitfunction = 'Moffat', sum_method = 'model_sum', poly_order = 4):
    """This function iterates the cutout from bottom right to top left, makes
        a diagonal cut (perpendicular to the trace) and fits gaussian along that cut.
        
        Input: cutout: an array representing the image. This should be background
                        subtracted.




               note: assume the cutout is subtracted by global background model. Will be derotated
                     with the spectral trace aligned with x axis grid and close to the center in y
                     ------------
                     |          |
                     |          |
                     |**********|
                     |          |
                     |          |
                     ------------

        Output: a 1D array containing the background-subtracted spectrum.    

    ###TO DO: add trace back in and compute angle             
    
    """
    lowcut = 55
    highcut = 100

    width = len(cutout[0]) #we have square cutout
    #print(width//box_size)
    #print(box_size)
    x = range(width//box_size) #number of bins here
    #print(x)
    #y = range(width)
    
    cutout_rot = frame_rotate(cutout, -45, cxy=[width/2,width/2])
    #plt.imshow(cutout_rot, origin = 'lower')
    #plt.show()

    #vector to contain results
    results = [] #gaussian fits
    poly_results = [] #background polynomial fit
    if return_residual: #compute the background image from the fit. This is from the polynomial fit.
        residual = np.zeros(cutout_rot.shape)
    
    for i in x:
        #print(box_size*i, (box_size)*(i+1))
        if box_size > 1:
            cross_section=cutout_rot[lowcut:highcut,box_size*i:(box_size)*(i+1)] #hard coded! change this 
        else:
            cross_section=cutout_rot[lowcut:highcut,i]
        #print(cross_section.shape)
        #if box_size > 1, median combine cross_section
        if box_size > 1:
            cross_section = np.median(cross_section, axis = 1) 
        #print(cross_section.shape)
        #fit models
        y = range(len(cross_section))
        poly = models.Polynomial1D(poly_order)

        smooth_cross = median_filter(cross_section, 5) #use this to find actual peak, rejecting bad pixels
        #bad_pix = stats.sigma_clip((cross_section - smooth_cross)/smooth_cross, sigma = 5) 
        if plot:
            plt.subplot(122)
            plt.plot(cross_section - smooth_cross)
            plt.plot(bad_pix.mask*100)

        #cross_section = cross_section*~bad_pix.mask + smooth_cross*bad_pix.mask #fill bad pixels

        if fitfunction == 'Moffat':
            psf_moffat1d = models.Moffat1D(x_0 = np.argmax(smooth_cross), gamma = stddev_seeing, alpha = 1,  amplitude = np.max(smooth_cross))
            model = psf_moffat1d + poly
        elif fitfunction == 'Gaussian':
            psf_gauss1d = models.Gaussian1D(mean = np.argmax(smooth_cross), stddev = stddev_seeing, amplitude = np.max(smooth_cross))  
            model = psf_gauss1d + poly
          
        f = fitting.LevMarLSQFitter()
        #f = fitting.FittingWithOutlierRemoval(fitting.LevMarLSQFitter(), stats.sigma_clip)
        all_res = f(model, y, cross_section)
        res = all_res[0]
        poly_res = all_res[1]
        #plotting
        if plot:
            plt.subplot(121)
            plt.plot(y,res(y) + poly_res(y),'--r')
            #plt.text(10,max(cross_section)/2, str(np.argmax(cross_section)),color ='r')
            plt.plot(y, cross_section,'b')
            plt.plot(y, smooth_cross, 'c')
            #plt.plot(y, bad_pix.mask*50,'k')
            #plt.subplot(122)
            #plt.plot(y, cross_section- (res(y) + poly_res(y) ))
            plt.show()

        if return_residual:
            if box_size > 1:
                foo =res(y) +poly_res(y)
                residual[lowcut:highcut,box_size*i:(box_size)*(i+1)] = cutout_rot[lowcut:highcut,box_size*i:(box_size)*(i+1)] - np.tile(foo, (box_size,1)).T
            else:
                residual[lowcut:highcut,i] = cutout_rot[lowcut:highcut,i] - res(y) - poly_res(y)
        
        #flux += np.sum(res(y))     
        #flux += [res.amplitude.value * res.stddev.value *np.sqrt(2*np.pi) ]
        results += [res] #just a list of results
        poly_results += [poly_res]
    if fitfunction == 'Gaussian':
        stddev_vector  = [i.stddev.value for i in results] #all stddev, only use results with stddev within 3 sigmas from median
        loc_vector = [i.mean.value for i in results]
    elif fitfunction == 'Moffat':
        stddev_vector  = [i.gamma.value for i in results] #all stddev, only use results with stddev within 3 sigmas from median
        loc_vector = [i.x_0.value for i in results]       
    #valid = np.logical_and(np.abs(stddev_vector - np.median(stddev_vector)) < 1*np.sqrt(np.var(stddev_vector)) , np.abs(loc_vector - np.median(loc_vector)) < 1*np.sqrt(np.var(loc_vector)))
    valid = np.abs(loc_vector - np.median(loc_vector)) < 1*np.sqrt(np.var(loc_vector))

    if fitfunction == 'Gaussian':
        if sum_method =='model_sum':
            flux = [i.stddev.value*i.amplitude.value*np.sqrt(2*np.pi) for i in results]*valid
        elif sum_method == 'weighted_sum':
            flux = [np.sum( np.median(cutout_rot[lowcut:highcut,box_size*i:(box_size)*(i+1)],axis = 1) * results[i](y))/np.sum(results[i](y)) for i in x]*valid #sum(data*model)/sum(model)
        else:
            raise ValueError(sum_method+' is invalid. Choose from model_sum or weighted_sum')
    elif fitfunction == 'Moffat':
        if sum_method == 'model_sum':
            flux = [np.sum(i(y)) for i in results]*valid
        elif sum_method == 'weighted_sum':
            flux = [np.sum( np.median(cutout_rot[lowcut:highcut,box_size*i:(box_size)*(i+1)], axis = 1) * results[i](y))/np.sum(results[i](y)) for i in x]*valid #sum(data*model)/sum(model)
        else:
            raise ValueError(sum_method+' is invalid. Choose from model_sum or weighted_sum')
    else:
        raise ValueError(fitfunction+' is in valid. Choose from Moffat or Gaussian.')

<<<<<<< HEAD
    # plt.plot(valid, 'c')
    # plt.plot(stddev_vector, 'r')
    # plt.plot(loc_vector, 'k')
    # plt.plot(flux/np.max(flux),'b')
    # plt.show()  
=======
    #plt.plot(valid, 'c')
    #plt.plot(stddev_vector, 'r')
    #plt.plot(loc_vector, 'k')
    #plt.plot(flux/np.max(flux),'b')
    #plt.show()  
>>>>>>> ba324519

    #if box_size > 1:
    #    flux = median_filter(flux, box_size)
    
    if return_residual:
        return np.array(flux[::-1]), np.array(flux[::-1])**2, residual #flip flux so the array index increases as a function of wavelength
    else:
        return np.array(flux[::-1]), np.array(flux[::-1])**2 #fake variance for now. 


def weighted_sum_extraction(cutout, trace, psf, ron = 12, gain = 1.2):
    """
    weightedSum takes the original, background cutouts, and fit_result from
    fitBkg as inputs. It iterates the cutout the same way fit_result did. 
    
    (i) For each column of pixels (x), it goes to the y location given by trace
    
    (ii) It sums pixel values around that location weighted by the given PSF. 

    Inputs:     cutout  -- a 2D array from which the spectrum is extracted
                trace   -- a 1D array with length equal to cutout.shape[1]
                            it represents y location of the peak at each x location
                psf     -- a square 2D array of odd width representing a normalized psf 
    Output:     spec    -- a 1D array containing extracted flux
                var     -- a 1D array containing estimated flux uncertainties provided read noise

    """
    ###NEW VERSION BELOW
    # width = len(cutout[0]) #we have square cutout
    # #buffer area on either ends of the trace
    # buffer = int(round(0.85*slit_length/2)) #imported from constant

    #width = len(cutout[0])
    spec = []
    var = []
    for i in range(len(trace)): #loop through x
        #print(i)
        #put psf at this location
        dim = np.array(cutout.shape) + np.array(psf.shape)
        #print(dim)
        weight = np.zeros( dim) #padded, to be cropped later

        #case where trace i is not in the image
        if trace[i] < 0 or trace[i] > cutout.shape[0]:
            spec += [0]
            var += [0]
        else:
            x = i + int(psf.shape[1]//2)
            #print(trace[i], psf.shape[0]//2)
            y = int(trace[i] + psf.shape[0]//2)
            #print(i, x, y - int(psf.shape[0]//2), y + int(psf.shape[0]//2)+1, np.shape(weight[y - int(psf.shape[0]//2): y + int(psf.shape[0]//2)+1, x - int(psf.shape[1]//2): x + int(psf.shape[1]//2)+1]))
            weight[y - int(psf.shape[0]//2): y + int(psf.shape[0]//2)+1, x - int(psf.shape[1]//2): x + int(psf.shape[1]//2)+1] = psf
            weight = weight[ int(psf.shape[0]//2): int(-psf.shape[0]//2), int(psf.shape[1]//2): int(-psf.shape[1]//2)]
            #print(weight.shape, cutout.shape)
            #plt.imshow(weight*cutout,origin = 'lower')
            #plt.show()

            spec += [np.sum(weight * cutout)/np.sum(weight)]
            #TODO: Is the variance calculation correct? Might need another weighted term. 
            var += [np.sum(weight * (cutout/gain + (ron/gain)**2))] #variance assuming readout noise and photon noise

    return np.array(spec[::-1]), np.array(var[::-1]) #flip so long wavelenght is to the right

def spec_extraction(thumbnails, slit_num, filter_name = 'J', plot = True, output_name = None, sub_background=True, 
    method = 'weightedSum', skimage_order=4, width_scale=1., diag_mask = False, fitfunction = 'Moffat', sum_method = 'weighted_sum', box_size = 1, poly_order = 4):
    """
    This is the main function to perform spectral extraction on the spectral image
    given a set of thumbnails.

    ##########
    Parameters
    ##########

    thumbnails:     a cube containing 4 spectral traces Qp, Qm, Up, Um.
    slit_num:       the number of slit the source is in | (0) (1) (2) |, or 'slitless'
    filter_name:    a string of which filter the source is in.
    plot:           whether or not to plot results here. Should plot later using plot_trace_spectra
    output_name:    name of the fits file to write the result. If None, no file is written 
    sub_background: whether or not to run a background subtraction routine by shift and subtracting
    *method:        method for spectral extraction. Choices are
                        (i) skimage: this is just the profile_line method from skimage. Order for interpolation 
                                        is in skimage_order parameter (fast).
                        (ii) weightedSum: this is 2D weighted sum assuming Gaussian profile. Multiply the PSF with data
                                        and sum for each location along the dispersion direction (fast). The width of the Gaussian
                                        is based on the measured value by 'findTrace'. One can adjust this using the parameter 'width_scale'.
                        (iii) fit_across_trace: this method rotates the trace, loops along the dispersion direction, and fit a profile in the 
                                        spatial direction. The fit function is either 'Moffat' or 'Gaussian'. One can also
                                        select how to extract flux: by summing the fitted model, or the data weighted by the model.
                                        ('model_sum' vs 'weighted_sum'). These are in 'fitfunction' and 'sum_method' parameters.
                                        box_size determine how many columns of pixel we will use. poly_order is the order of polynomial used to
                                        fit the background. 
    diag_mask:      if True, the area away from the trace will be masked out 

    skimage_order, width_scale, fitfunction, sum_method, see method above. 

    #######
    Outputs
    #######

    spectra:        flux in ADU 
    spectra_std:    standard deviation of flux

    """

    # Define lists to collect results.
    wavelengths = []
    spectra = [] #This vector collects extracted spectra from 4 traces
    spectra_std = []

    ntraces = 4 #how many traces? 4 for WIRC-POL


    if plot:
        fig = plt.figure(figsize=(11,4))

    thumbnails_copy = copy.deepcopy(thumbnails)

    #Flip some of the traces around. 
    thumbnails_copy[1,:,:] = thumbnails[1,-1::-1, -1::-1] #flip y, x. Bottom-right
    thumbnails_copy[2,:,:] = thumbnails[2,:,-1::-1] #flip x #Top-right
    thumbnails_copy[3,:,:] = thumbnails[3,-1::-1, :] #flip y #Bottom-left

    trace_titles=["Top-Left", "Bottom-Right", "Top-Right", "Bottom-left"]
    
    for j in range(ntraces):    
        trace_title = trace_titles[j]

        thumbnail = thumbnails_copy[j,:,:]
        print("Extracting spectra from trace {} of 4".format(j))

        #Should we subtrack the background? 
        if sub_background:        
            #############################################
            ######If data is in the slit mode, perform shift and subtract to remove background
            #############################################

            #if slit_num != 'slitless':

             #   bkg_sub, bkg = shift_and_subtract_background(thumbnail, obj_slit = slit_num)

                #Mask out the area outside of the slit hole.
             #   thumb_mask = makeDiagMask(len(bkg_sub[0]), slit_hole_diameter+3)
             #   bkg_sub = bkg_sub * thumb_mask
             #   bkg = bkg * thumb_mask
        
            #############################################
            ######For each thumbnail, fit for background
            #############################################
            #else:
             #   bkg_sub, bkg = fit_and_subtract_background(thumbnail)

        #For now, do shift and subtract always
            # bkg = (shift( thumbnail, [0,-21] ) + shift( thumbnail, [0,21] ))/2
            bkg_stack = np.dstack((shift( thumbnail, [0,-21]),shift( thumbnail, [0,21] ),thumbnail))
            bkg = np.nanmedian(bkg_stack, axis=2)
            bkg_sub = thumbnail - bkg

            #Mask out the area outside of the slit hole.
            # thumb_mask = makeDiagMask(len(bkg_sub[0]), slit_hole_diameter+3)
            # bkg_sub = bkg_sub * thumb_mask
            # bkg = bkg * thumb_mask

        else: 
            bkg_sub = np.copy(thumbnail)
            bkg = thumbnail*0.

        ###############################
        #locate the trace in the data##
        ###############################
        #trace is the vector of the y location of the trace for each x location in the frame
        #width is the width of the trace at its brightest point. 
        start = time.time()            

        raw, trace, width = findTrace(bkg_sub, poly_order = 1, weighted=True, plot = False, diag_mask=diag_mask) #linear fit to the trace          

        print("Trace width {}".format(width))

        weight_width = width*width_scale

        if diag_mask:
            mask = makeDiagMask(np.shape(bkg_sub)[0], 25)
            bkg_sub[~mask] = 0.

        ######################################
        ######Call spectral extraction routine
        ######################################
                

        ##skimage profile_line trying different interpolation orders
        if method == 'skimage':
            print("Extraction by skimage")
            linewidth = 20 #This should be adjusted based on fitted seeing.
            spec_res = profile_line(bkg_sub, (0,trace[0]), (len(bkg_sub[1]),trace[-1]), linewidth = linewidth,order =  skimage_order)                
            spectra.append(spec_res)
            spectra_std.append((gain*spec_res+linewidth * sigma_ron**2)/gain**2) #poisson + readout

        elif method == 'weightedSum':
            #define PSF (Gaussian for now)
            psf = np.zeros((21,21))
            xx,yy = np.mgrid[0:np.shape(psf)[0], 0:np.shape(psf)[1]]

            psf = models.Gaussian2D(amplitude = 1, y_mean = psf.shape[0]//2, x_mean = psf.shape[1]//2, \
                                   y_stddev = weight_width, x_stddev = weight_width)(yy,xx)
            #psf = models.Gaussian2D(amplitude = 1, y_mean = psf.shape[0]//2, x_mean = psf.shape[1]//2, \
            #                       y_stddev = 2, x_stddev = 2)(yy,xx)

            #extract
            spec_res, spec_var = weighted_sum_extraction(bkg_sub, trace, psf)
            spectra.append(spec_res)
            spectra_std.append(np.sqrt(spec_var))

        elif method == 'fit_across_trace':
            start = time.time()
            spec_res, spec_var , residual= fitAcrossTrace_aligned(bkg_sub, stddev_seeing = weight_width, plot =  0, return_residual = 1, \
                                                                        fitfunction = 'Moffat', box_size = box_size, poly_order = poly_order) #Do not use variance from this method
            #plt.imshow(residual, origin = 'lower',vmin = -200, vmax = 200)
            #plt.colorbar()
            #plt.show()
            #spec_res, spec_var = fitAcrossTrace_aligned(bkg_sub, stddev_seeing = weight_width, plotted =  0, return_residual = 0) #Do not use variance from this method

            print('fit_across_trace takes {} s'.format(time.time()-start))
            spectra.append(spec_res)
            spectra_std.append(np.sqrt(spec_var)) #again, don't rely on the variance here yet. 
        else:
            print("method keyword not understood, please choose method='weightedSum', 'fit_across_trace', or method='skimage'")
            return None, None
        
        #Plotting
        if plot:
            ax = fig.add_subplot(2,ntraces,j+1)
            ax.set_title(trace_title)
     
            # We'll keep the scaling the same for all the traces
            # So we'll grab the min and max from the first trace
            # Let's also use log scaling and a better colomap

            if j == 0: 
                #For display purposes we'll get the min and max from where the trace is (in the first ) (Do this later)
                

                #Where is the trace? (It's roughly diagonal with some height)
                y, x = np.indices(np.shape(thumbnail))
                trace_height = 20. #This height will depend on the a few things, but we'll start with 20
                x_buffer = 22 #The thumbnail will be oversized a bit
                trace_inds = np.where( (y > - x + np.max(x) - trace_height) & ( y < -x + np.max(x) + trace_height) & (x > x_buffer) & (x < np.max(x)-x_buffer))

                vmin = np.nanmin(thumbnail[trace_inds])
                vmax = np.nanmax(thumbnail[trace_inds])

                vmin_bkg = np.nanmin( (thumbnail - bkg)[trace_inds] )
                vmax_bkg = np.nanmax( (thumbnail - bkg)[trace_inds] )


            im1 = ax.imshow(thumbnail, origin = 'lower', cmap='YlGnBu', vmin=vmin, vmax=vmax,)# norm=LogNorm(vmin=vmin, vmax=vmax))
            


        if plot:
            ax2 = fig.add_subplot(2,ntraces,j+1+ntraces)    

            im2 = ax2.imshow(bkg_sub, origin = 'lower', cmap='YlGnBu', vmin = vmin_bkg, vmax = vmax_bkg)#norm=LogNorm(vmin=vmin_bkg, vmax=vmax_bkg))
            #ax2.plot(loc[:,0],loc[:,1])
            # if j == ntraces-1:
            #     plt.colorbar(im2, ax=ax2)

            #f.PrimaryHDU(thumbnail - bkg).writeto('sub1.fits')

            fig.subplots_adjust(right=0.9)
            cbar_ax=fig.add_axes([0.9,0.535, 0.015, 0.37])
            cbar = fig.colorbar(ax.images[0], cax=cbar_ax)

            cbar_ax2=fig.add_axes([0.9,0.085, 0.015, 0.38])
            cbar2 = fig.colorbar(ax2.images[0], cax=cbar_ax2)
            #over plot traces                
            ax2.plot(raw,'k')
            ax2.plot(trace,'w')
    
    if plot: 
        plt.show()
    #print(spectra)
    #print(np.array(spectra).shape)
    #pdb.set_trace()

    min_len = min(len(spectra[0]),len(spectra[1]),len(spectra[2]),len(spectra[3]))
    for i in range(4):
        spectra[i] = spectra[i][0:min_len]
        spectra_std[i] = spectra_std[i][0:min_len]

    return np.array(spectra), np.array(spectra_std) #res_spec is a dict, res_stddev and thumbnails are list

def rough_wavelength_calibration_v1(trace, filter_name):
    """
    roughWaveCal does rough wavelength calibration by comparing the extracted profile
    to the filter transmission function. It is assumed that the continuum trace 
    is detected, so this only works on sources with bright continuum.
    
    This is done by fitting a function that translate pixel index to wavelength,
    for which the trace coincide best with the transmission function. 
    
    Input:  trace: a 1d vector with the extracted spectral trace
            filter_name: string of filter name ('J' or 'J' for now)
    Output: a vector of wavelength corresponding to each pixel value
    """
    #First, call getFilterInfo for the transmissions curve
    lb,dlb,f0,filter_trans_int, central_wl_pix = getFilterInfo(filter_name) 
    
    wla = np.linspace(lb-dlb, lb+dlb, 200)
   # plt.plot(wl,filter_trans_int(wl))
   # plt.show()

   # plt.plot(trace)
   # plt.show()
    #flatten the top of the trace to remove spectral features
    trace = np.array( [  max( min(x, 0.5*np.max(trace)), 0.05*np.max(trace)) for x in trace] )
    x = np.arange(len(trace)) #pixel index
    # wl0 = lb-dlb+0.05
    def pixToWl(y):
        """dummy function to fit pixel index to wavelength
        Take m and wl0 in a linear relation scaling pixel index and wavelength,
        then maximize transmission * trace
        """
        m = y[0] #y is [slope, intercept]
        wl0 = y[1]
        
        wl = wl0 + m*x #linear relation between pixel index and wavelength
        #plt.plot(wla, filter_trans_int(wla))

        #print(wl)
        transmission = filter_trans_int(wl) #vector of transmission in the trace
        transmission = np.array( [ max(min(x, 0.5*np.max(transmission)), 0.05*np.max(transmission)) for x in transmission] )
        #plt.plot(wl, transmission/np.max(transmission),'b')
        #plt.plot(wl, trace/np.max(trace),'r')
        #plt.show()
        #print( m/wlPerPix, wl0, -np.log(np.sum(transmission*trace)))
        #now compute transmission
        #return -np.log(np.sum(transmission*trace))
        return 1/(np.max(np.correlate(transmission/np.max(transmission),trace/np.max(trace)) ))
    #print(pixToWl([wlPerPix,lb-dlb]))
    
    #res = basinhopping(pixToWl, [wlPerPix,lb-dlb], stepsize = 0.01*wlPerPix)#, bounds = [(0.9*wlPerPix,1.1*wlPerPix),\
                                                   #     (lb-dlb -0.5, lb-dlb +0.5)])
    #res = minimize(pixToWl, 0.5*wlPerPix, bounds = [(0.4*wlPerPix, 0.8*wlPerPix)])    
    res = basinhopping(pixToWl, [1*wlPerPix,lb-dlb+0.05], minimizer_kwargs = dict(bounds = [(0.5*wlPerPix,1.1*wlPerPix),\
                                                        (lb-dlb-0.2, lb-dlb+0.2)]\
                                                        , tol = 1e-6))
    # print(res)
    #Plotting   
    transmission = filter_trans_int(wla)
    transmission = np.array( [max(min(x, 0.5*np.max(transmission)), 0.05*np.max(transmission)) for x in transmission] )
    plt.plot(wla, transmission/np.max(transmission),'b')
    plt.plot(res.x[1] + res.x[0]*x, trace/np.max(trace),'r')
    # plt.show()    
    return res.x[1] + res.x[0]*x
   # 

def rough_wavelength_calibration_v2(trace, filter_name, lowcut=0, highcut=-1):
    """
    """

    #Make a copy
    trace_copy = copy.deepcopy(trace)

    trace = trace[lowcut:highcut]

    lb,dlb,f0,filter_trans_int, central_wl_pix = getFilterInfo(filter_name) 
    wla = np.linspace(lb-dlb, lb+dlb, len(trace))
    x = np.arange(len(trace))
    # print((trace))
    grad = np.gradient(trace) #min and max arer the steep slopes at the filter cuts
    
    trans = filter_trans_int(wla)
    grad_trans = np.gradient(trans)
    #for location of peak gradients in the transmission function, we know the wl
    wl_up = wla[np.argmax(grad_trans)]
    wl_down = wla[np.argmin(grad_trans)]
    
    slope = (wl_down - wl_up )/(np.argmin(grad) - np.argmax(grad))

    x = np.arange(len(trace_copy))
    return slope*(x - np.argmax(grad)) + wl_up

def align_set_of_traces(traces_cube, ref_trace):
    """
    align_set_of_traces takes a cube of traces with dimension (number_of_traces, length_of_each_trace) 
    and align them with respect to the reference trace of the same length. 
    """
    new_cube = np.zeros(traces_cube.shape)
    #fig, (ax, ax2) = plt.subplots(2,4, figsize = (20,10))
    for i, j in enumerate(traces_cube):
        ref = ref_trace
        corr = fftconvolve(ref/np.max(ref), j/np.max(j))
        #plt.plot(corr)
        #plt.show()
        shift_size = np.argmax(corr) - len(ref) +1
        #print(shift_size)
        new_cube[i] = shift(traces_cube[i], -shift_size)
            
    return new_cube

def smooth_spectra(spectra, kernel = 'Gaussian', smooth_size = 3):
    """
    Convolve the spectra with either Gaussian or Box kernel of the specified size, using astropy.
    Spectra can be either a 1-d array or a 2d array of spectra
    """
    if smooth_size > 1: #only go through all this if smooth_size > 1
        if kernel == 'box':
            smooth_ker = Box1DKernel(smooth_size)
        elif kernel == 'Gaussian':
            smooth_ker = Gaussian1DKernel(smooth_size)
        else:
            raise ValueError('Kernel can be either box or Gaussian')
        #one spectrum or a cube of spec
        if len(spectra.shape) ==1 : #just one spectrum
            out_spectra = convolve(spectra, smooth_ker)

        else:
            out_spectra = np.zeros(spectra.shape)
            for i in range(spectra.shape[0]):
                out_spectra[i] = convolve(spectra,smooth_ker)
    else:
        out_spectra = spectra

    return out_spectra #same dimension as spectra


def compute_stokes_from_traces(trace_plus, trace_plus_err,trace_minus, trace_minus_err, plotted = False):
    """
    Possibly a temporary function used to compute Q and U by taking a plus and 
    a minus traces, align them in frequency, then compute q = Qp - Qm / Qp + Qm
    and u = Up - Um / Up + Um
    
    This should be replaced when wavelength calibration is done.     
    
    Input: trace_plus, trace_minus: vectors of flux along diagonal
    Output: q or u, scale factor m, and the shift ds
    
    """
    #First we find maximum correlation with different scale factor
    
    def shiftSpec(ds):
        """helper function, compute correlation between the 2 traces given shift"""
        #print(ds)
        res = -np.log(sum(trace_plus*shift(trace_minus, ds[0], order =4) ))
        #print(ds, res)
        return res
    
    #First, find shift that maximizes correlation between 2 traces
    #this is assuming that polarization is modest 
    
    res = basinhopping(shiftSpec, 0.0, stepsize = 0.1)#, tol = 1e-20)#, bounds = [(-5,5)] )#, tol = 1e-20)
    #res = brute(shiftSpec, (-5,5) )#, ((-5,5)), finish = minimize)
    #This is the shift we need to apply to trace_minus    
    ds = res.x[0]
    #print(ds)
    if ds != 0: 
        trace_minus = shift(trace_minus, ds)
    if plotted:
        plt.plot(trace_plus,'r')
        plt.plot(trace_minus,'b')
        # plt.show()
    #Compute stoke paremeters q or u
    stoke = (trace_plus - trace_minus)/(trace_plus + trace_minus)
    #Compute uncertainty
    stoke_err = np.abs(2/(trace_plus+trace_minus)**2) * \
                np.sqrt((trace_minus*trace_plus_err)**2+(trace_plus*trace_minus_err)**2)
    return stoke, stoke_err, ds

def compute_p_and_pa( q, q_err, u, u_err):
    """
    Computes degree and angle of polarization with associated uncertainties
    from given q and u. These should be corrected for instrumental polarization 
    Input:
        vectors q, u, and their uncertainties
    Output: 
        vector p, theta and their uncertainties
    Formulae used:
        p = sqrt(q^2 + u^2)
        dp = 1/p sqrt( (q dq)^2 + (u du)^2)
        theta = 1/2 atan(u/q)
        dtheta = (28.65 dp)/p 
    """
    #Compute deg of polarization
    p = np.sqrt(q**2 + u**2)
    dp = 1/p * np.sqrt( (q * q_err)**2 + (u * u_err)**2)
    p = np.sqrt(p**2 - dp**2) #debiased deg of polarization
    
    #Compute angle of polarization
    theta = 1/2.*np.arctan2(u,q)
    dtheta = 28.65*dp/p
    
    return p, dp, theta, dtheta

def compute_polarization(trace_spectra, filter_name = 'J', plot=False, cutmin=0, cutmax=190):
    """
    compute_polarization takes results from spec_extraction, then compute normalized stoke parameters
    q, u, and equivalently p and chi along with the corresponding uncertainties. 

    Input:
        trace_spectra   -   An array of size [4,3, m], where each m-sized spectrum as a wavelength, a flux and a flux error. 
                            The first dimension is for each trace, the second holds, wavelength, flux and flex_std. 
        cutmin          -   Chop off this many elements from the beginning of each spectra
        cutmin          -   Chop off all the indices after this number from each spectra
    """

    Qp_out = []
    Qp_var_out = []
    Qm_out = []
    Qm_var_out = []
    Up_out = []
    Up_var_out = []
    Um_out = []
    Um_var_out = []
    Q_out = []
    Q_var_out = []
    U_out = []
    U_var_out = []
    P_out = []
    P_var_out = []
    Theta_out = []
    Theta_var_out = []

    Qp = trace_spectra[0,1,:]
    Qp_var = trace_spectra[0,2,:]
    Qm = trace_spectra[1,1,:]
    Qm_var = trace_spectra[1,2,:]
    Up = trace_spectra[2,1,:]
    Up_var = trace_spectra[2,2,:]
    Um = trace_spectra[3,1,:]
    Um_var = trace_spectra[3,2,:]
    
    #Clip the heads and tails of spectra. Magic numbers for now! 
    #TODO: This whole process needs to be refined. 
    Qp = Qp[cutmin:cutmax]
    Qp_var = Qp_var[cutmin:cutmax]
    Qm = Qm[cutmin:cutmax]
    Qm_var = Qm_var[cutmin:cutmax]
    
    Up = Up[cutmin:cutmax]
    Up_var = Up_var[cutmin:cutmax]
    Um = Um[cutmin:cutmax]
    Um_var = Um_var[cutmin:cutmax]
    
    wlQp = trace_spectra[0,0,cutmin:cutmax]
    wlQm = trace_spectra[1,0,cutmin:cutmax]
    wlUp = trace_spectra[2,0,cutmin:cutmax]
    wlUm = trace_spectra[3,0,cutmin:cutmax]

    # if plot: 
    #     fig=plt.figure()

    #     #Plot Q+ and Q-
    #     fig.add_subplot(231) 
    #     #Wavelength calibration now working great right now
    #     # plt.errorbar(wlQp, Qp , color = 'r', label = 'Q+')
    #     # plt.errorbar(wlQm, Qm, color = 'b', label = 'Q-')
    #     plt.errorbar(range(len(Qp)), Qp , yerr = np.sqrt(Qp_var), color = 'r', label = 'Q+')
    #     plt.errorbar(range(len(Qm)), Qm , yerr = np.sqrt(Qm_var), color = 'b', label = 'Q-')
    #     plt.legend()

    #     #Plot Q+ - Q-
    #     fig.add_subplot(232)
    #     plt.errorbar(range(len(Qp)), Qp-Qm, yerr=np.sqrt(Qp_var + Qm_var), color = 'purple', label = 'Q')
    #     plt.legend()

    #     #Plot (Q+ - Q-)/(Q+ + Q-)
    #     fig.add_subplot(233)
    #     plt.errorbar(range(len(Qp)), (Qp-Qm)/(Qp+Qm), color = 'green', label = 'Q/I')
    #     plt.ylim(-0.1,0.1)
    #     plt.legend()

        
    #     fig.add_subplot(234)
    #     #Wavelength calibration now working great right now
    #     # plt.errorbar(wlUp, Up , color = 'r', label = 'U+')
    #     # plt.errorbar(wlUm, Um, color = 'b', label = 'U-')
    #     plt.errorbar(range(len(Up)), Up , yerr = np.sqrt(Up_var), color = 'r', label = 'U+')
    #     plt.errorbar(range(len(Um)), Um , yerr = np.sqrt(Um_var), color = 'b', label = 'U-')
        
    #     plt.legend()

    #     fig.add_subplot(235)
    #     plt.errorbar(range(len(Up)), Up-Um, yerr=np.sqrt(Up_var + Um_var), color = 'purple', label = 'U')

    #     fig.add_subplot(236)
    #     plt.errorbar(range(len(Up)), (Up-Um)/(Up+Um), color = 'green', label = 'U/I')
    #     plt.ylim(-0.1,0.1)
    #     plt.legend()

    #     plt.savefig('Q+U'+str(i)+'.pdf')
    # plt.show()
    
    #smooth_ker = Gaussian1DKernel(stddev = np.nanmedian(res_stddev[i]))
    
    q, dq, dsq = compute_stokes_from_traces(Qp, np.sqrt(Qp_var), Qm, np.sqrt(Qm_var), plotted = False)
    u, du, dsu = compute_stokes_from_traces(Up, np.sqrt(Up_var), Um, np.sqrt(Um_var), plotted = False)
    
    #shift traces so aligned traces can be returned
    # Qm = shift(Qm, dsq)
    # Qm_var = shift(Qm_var, dsq)

    # Um = shift(Um, dsu)
    # Um_var = shift(Um_var, dsu)        
    
    return wlQp, q, dq, wlUp, u, du
    #smooth at seeing size
    #q = convolve(q, smooth_ker)
    #u = convolve(u, smooth_ker)   
    
    # plt.figure() 
    # plt.errorbar(range(len(q)),q,dq, color = 'r', label = 'q')
    # plt.errorbar(range(len(u)),u,du, color = 'b', label = 'u')
    # #compute degree/angle of polarization
    # p, dp, theta, dtheta = compute_p_and_pa(q,dq,u,du)
    
    # plt.errorbar(range(len(p)),p ,dp, color = 'k', label = 'p')
    # plt.legend()
    # plt.ylim([-0.01,0.02])
    # plt.savefig('qup'+str(i)+'.pdf')
    # plt.show()
    
    # plt.figure()
    # plt.errorbar(range(len(theta)), theta, dtheta)
    # plt.ylabel('$\theta$')
    # plt.savefig('theta'+str(i)+'.pdf')

    # Qp_out += [[Qp]]
    # Qp_var_out += [[Qp_var]]
    # Qm_out += [[Qm]]
    # Qm_var_out += [[Qm_var]]
    # Up_out += [[Up]]
    # Up_var_out += [[Up_var]]
    # Um_out += [[Um]]
    # Um_var_out += [[Um_var]]
    # P_out += [[p]]
    # P_var_out += [[dp]]
    # Theta_out += [[theta]]
    # Theta_var_out += [[dtheta]]


    # ############################################
    # ######### MAKE THE PLOT ###################
    # ###########################################

    # if plot:
    #     fig=plt.figure()

    #     #Colors from Tableau 10 Medium
    #     x_color=(114/255.,158/255.,206/255.) #Blue
    #     y_color=(237/255.,102/255.,92/255.) #Red
    #     gpi_color=(173/255.,139/255.,201/255.) #Purple
    #     chauvin_color=(103/255.,191/255.,92/255.) #Green
    #     nielsen_color=(255/255.,158/255.,74/255) #Orange

    #     ax1 = fig.add_subplot(511,  ylabel="I [ADU]")
    #     # plt.xlim(0.430,0.920)
    #     # plt.xlim(500,900)
    #     # plt.ylim(0,5000)
    #     ax2 = fig.add_subplot(512,  ylabel="Q/I")
    #     # plt.xlim(0.430,0.920)
    #     # plt.xlim(500,900)
    #     # plt.ylim(-0.2,0.2)
    #     ax3 = fig.add_subplot(513,  ylabel="U/I")
    #     # plt.xlim(0.430,0.920)
    #     # plt.xlim(500,900)
    #     # plt.ylim(-0.2,0.2)
    #     ax4 = fig.add_subplot(514, ylabel = 'P/I')
    #     # plt.xlim(0.430,0.920)
    #     # plt.xlim(500,900)
    #     # plt.ylim(0.,0.1)
    #     ax5 = fig.add_subplot(515,  ylabel=r"PA [$^\circ$]",  xlabel="Wavelength [nm]")
    #     # plt.xlim(0.430,0.920)
    #     # plt.xlim(500,900)
    #     # plt.ylim(170,190)

    
    #     #Plot Stokes I
    #     ax1.plot(range(len(Qp)), Qp+Qm, color='k')
    #     ax1.plot(range(len(Up)), Up+Um, color='k')
    #     # ax1.fill_between(lamb, stokesI-stokesI_err, stokesI+stokesI_err, color=x_color, alpha=0.7)
    #     # ax1.fill_between(lamb, stokesI-stokesI_err, stokesI+stokesI_err, color=x_color, alpha=0.7)
    #     # ax1.set_ylim(0,4000)
    #     # ax1.set_yticks([0,1000,2000,3000,4000])
    #     ax1.set_xticklabels([])
    #     ax1.grid()
    #     plt.locator_params(nbins=5)

    #     #PLot Stokes Q
    #     # ax2.plot(lamb, stokesQ/stokesI)
    #     ax2.errorbar(range(len(q)), q, dq, color='b')
    #     # ax2.fill_between(range(len(q)), q-dq, q+dq, color=x_color, alpha=0.7)
    #     # ax2.set_ylim(-1.,1.)
    #     # ax2.set_yticks([-0.03,0,0.03,0.06])
    #     ax2.set_xticklabels([])
    #     ax2.grid()
    #     plt.locator_params(nbins=5)

    #     #Plot Stokes U
    #     # ax3.plot(lamb, stokesU/stokesI)
    #     ax3.errorbar(range(len(u)), u, du, color='purple')
    #     # ax3.fill_between(lamb, stokesU-stokesU_err, stokesU+stokesU_err, color=gpi_color, alpha=0.7)
    #     # ax3.set_ylim(-1,1)
    #     # ax3.set_yticks([-0.03,-0.01,0.01,0.03])
    #     ax3.set_xticklabels([])
    #     ax3.grid()
    #     plt.locator_params(nbins=5)

    #     # Plot Stokes P
    #     ax4.errorbar(range(len(p)), p, dp, color='red')
    #     # ax4.set_yticks([0,0.02,0.04,0.06])
    #     # ax4.set_ylim(0.,1.)
    #     ax4.set_xticklabels([])
    #     ax4.grid()
    #     plt.locator_params(nbins=5)

    #     # Plot the Position Angle
    #     ax5.errorbar(range(len(theta)), np.degrees(theta), dtheta, color='g')
    #     # ax5.fill_between(lamb, pa+180-pa_err, pa+180+pa_err, color=chauvin_color, alpha=0.7)
    #     ax5.grid()
    #     plt.locator_params(nbins=5)

    #     plt.savefig("plot_stokes_spectrum_debias"+str(i)+".pdf", bbox_inches="tight")
    #     # plt.show()

    # # return Qp, Qp_var, Qm, Qm_var, Up, Up_var, Um, Um_var, q, dq, u, du, p, dp, theta, dtheta
    # return Qp_out, Qp_var_out, Qm_out, Qm_var_out, Up_out, Up_var_out, Um_out, Um_var_out, Q_out, Q_var_out, U_out, U_var_out, P_out, P_var_out, Theta_out, Theta_var_out
    <|MERGE_RESOLUTION|>--- conflicted
+++ resolved
@@ -266,19 +266,11 @@
     else:
         raise ValueError(fitfunction+' is in valid. Choose from Moffat or Gaussian.')
 
-<<<<<<< HEAD
     # plt.plot(valid, 'c')
     # plt.plot(stddev_vector, 'r')
     # plt.plot(loc_vector, 'k')
     # plt.plot(flux/np.max(flux),'b')
     # plt.show()  
-=======
-    #plt.plot(valid, 'c')
-    #plt.plot(stddev_vector, 'r')
-    #plt.plot(loc_vector, 'k')
-    #plt.plot(flux/np.max(flux),'b')
-    #plt.show()  
->>>>>>> ba324519
 
     #if box_size > 1:
     #    flux = median_filter(flux, box_size)
