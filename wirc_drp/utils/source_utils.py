--- conflicted
+++ resolved
@@ -1167,7 +1167,6 @@
 
         for i,p in enumerate(phase):
             cbaxes.text(p-0.015,0.075,"{:d}".format(i),weight="bold")
-<<<<<<< HEAD
 
         #Top Right
         cbaxes = inset_axes(axes[0,1], width="60%", height="7%", loc=9) 
@@ -1180,20 +1179,6 @@
         for i,p in enumerate(phase):
             cbaxes.text(p-0.015,0.075,"{:d}".format(i),weight="bold")
 
-=======
-
-        #Top Right
-        cbaxes = inset_axes(axes[0,1], width="60%", height="7%", loc=9) 
-        cbar = mpl.colorbar.ColorbarBase(cbaxes, cmap = colormapp,norm = mpl.colors.Normalize(vmin=0,vmax=1.),ticks=[0.,0.5,1], orientation='horizontal')
-        if period == np.max(dt):
-            cbar.set_label("Phase (Period = ??)")
-        else:
-            cbar.set_label("Phase (Period = {}h)".format(period))
-        cbaxes.scatter(phase,phase*0.,marker="^",color='white',s=900)
-        for i,p in enumerate(phase):
-            cbaxes.text(p-0.015,0.075,"{:d}".format(i),weight="bold")
-
->>>>>>> 73fa296b
         #Center Left
         cbaxes = inset_axes(axes[1,0], width="60%", height="7%", loc=9) 
         cbar = mpl.colorbar.ColorbarBase(cbaxes, cmap = colormapp,norm = mpl.colors.Normalize(vmin=0,vmax=1.),ticks=[0.,0.5,1], orientation='horizontal')
