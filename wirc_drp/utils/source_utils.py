from wirc_drp.constants import *
import matplotlib.pyplot as plt
import numpy as np
import copy
from scipy.ndimage import shift
from scipy.signal import fftconvolve 
from astropy.io import ascii as asci
from astropy.io import fits 
from wirc_drp.utils import spec_utils as su



def plot_source_traces(source_list, cmap = None, figsize=(8,8), plot_lims = None):
    '''
    Plot all the traces 

    '''

    fig = plt.figure(figsize=figsize)
    ax1 = fig.add_subplot(221)
    ax2 = fig.add_subplot(222)
    ax3 = fig.add_subplot(223)
    ax4 = fig.add_subplot(224)

    #Pick a colormap
    if cmap == None:
        cm1 = plt.get_cmap('bwr')


    nsources = np.size(source_list)

    for i,source in enumerate(source_list):

        c = cm1(1.*(i)/nsources)

        ax1.plot(source.trace_spectra[0,0,:],source.trace_spectra[0,1,:], color=c)
        ax2.plot(source.trace_spectra[1,0,:],source.trace_spectra[1,1,:], color=c)
        ax3.plot(source.trace_spectra[2,0,:],source.trace_spectra[2,1,:], color=c)
        ax4.plot(source.trace_spectra[3,0,:],source.trace_spectra[3,1,:], color=c)

        if plot_lims != None:
            ax1.set_xlim(plot_lims[0:2])
            ax2.set_xlim(plot_lims[0:2])
            ax3.set_xlim(plot_lims[0:2])
            ax4.set_xlim(plot_lims[0:2])

            ax1.set_ylim(plot_lims[2:])
            ax2.set_ylim(plot_lims[2:])
            ax3.set_ylim(plot_lims[2:])
            ax4.set_ylim(plot_lims[2:])


def align_spectra(source_list, ref_source = None, xlow=0, xhigh=-1):
    '''
    Align each trace to a reference trace with cross correlation. 
    '''
    for i in np.arange(0,len(source_list)):
        for j in range(4):
            new_trace = copy.deepcopy(source_list[i].trace_spectra[j,1,xlow:xhigh])

            if ref_source == None:
                ref = source_list[0].trace_spectra[j,1,xlow:xhigh]
                len0 = np.size(source_list[0].trace_spectra[j,1,:])
            else:
                ref = ref_source.trace_spectra[j,1,xlow:xhigh]
                len0 = np.size(source_list[0].trace_spectra[j,1,:])

            corr = fftconvolve(np.nan_to_num(ref/np.nanmax(ref)), np.nan_to_num((new_trace/np.nanmax(new_trace))))

            # shift_size = np.nanargmax(corr) - len(ref) +1
            shift_size = (np.nanargmax(corr) - len0)/2

            source_list[i].trace_spectra[j,1,:] = shift(source_list[i].trace_spectra[j,1,:], -shift_size)

def get_angles_widths_from_list(filelist, data_dir = '', source_number = 0):
    """
    Go through the list of calibrated and extracted files and read out angles for given source_number
    """
    angles = []
    widths = []

    filelist = asci.read(filelist, format = 'no_header')['col1'] 

    for j in filelist:
        hdulist = fits.open(data_dir+j)
        i = source_number
        try:
            widths += [np.fromstring(hdulist[(2*i)+2].header["WIDTHS"][1:-1], sep = ' ')]
            angles += [np.fromstring(hdulist[(2*i)+2].header["ANGLES"][1:-1], sep = ' ')]
        except:
            print('Widths or angles not available')
    return np.array(widths), np.array(angles)

#POLARIZATION CALCULATION HELPER
# q, u, q_err, u_err, q_position, u_position = compute_qu(spec1, spec2, HWP1, HWP2)
#helper function to compute q and u given two spectra cubes
def compute_qu(spec1, spec2, HWP1, HWP2, run_alignment = True):
    """
    compute_qu is a helper function that takes two spectral cubes, each with the dimensions of (4,3,spec_pix)
    with two orthogonal HWP angles (0 and 45 or 22.5 and 67.5), then compute q and u
    Inputs:
        spec1, spec2: spectra cubes, each with the dimensions of (4,3,spec_pix). 
                        First index is the 4 spectra in one WIRC image.
                        Second index is (wavelength, flux, flux_error)
                        Last index is the spectral pixel direction
        HWP1, HWP2: half wave plate angles for spec1 and spec2 respectively. We need HWP2-HWP1 to be 45 deg (orthogonal)
        run_alignment: booleen indicating whether to run align_spectral_cube and scale_and_combine_spectra. Default is True
    Output:
        q, u: normalized stokes vectors q and u where q, u corresponds to polarization along 0 and 45 degrees respectively
        q_err, u_err: associated uncertainties
        q_ind, u_ind: indices of frames used to compute q and u. This is provided so we can check the results. 
    """ 
    #stack spectra
    # if spec1.shape != spec2.shape:
    if ((round(HWP1,2) - round(HWP2,2))%45) >0.01: #add some tolerance
        print(np.abs((HWP1 - HWP2)%45))
        print("Error, halfwave plate angles (%f, %f) are not orthogonal."%(HWP1,HWP2))
        return None
    else:
        spec_cube = np.stack([spec1, spec2]) #This has to be the same shape
        #align and scale cubes
        if run_alignment:
            aligned_cube = su.align_spectral_cube(spec_cube)
            scaled_cube = su.scale_and_combine_spectra(aligned_cube, return_scaled_cube = True)
            scaled_cube = aligned_cube
        else:
            scaled_cube = spec_cube

        #polarization vector and uncertainty. This is (spec1-spec2)/(spec1+spec2)
        pol_vec = (scaled_cube[0,:,1,:] - scaled_cube[1,:,1,:])/(scaled_cube[0,:,1,:] + scaled_cube[1,:,1,:])
        pol_err = (2/(scaled_cube[0,:,1,:] + scaled_cube[1,:,1,:])**2) * np.sqrt(  (scaled_cube[0,:,1,:]*scaled_cube[1,:,2,:])**2 + (scaled_cube[0,:,2,:]* scaled_cube[1,:,1,:])**2)

        #now determine which is which
        sampling_angles_0 = np.array([135, 45, 0, 90]) #THIS IS FROM UL, LR, UR, LL = U-, U+, Q-, Q+ as determined from twilight. 
        sampling_angles_1 = (sampling_angles_0 + 2*(HWP1))%180 #angles are mod 180 deg.  
        sampling_angles_2 = (sampling_angles_0 + 2*(HWP2))%180 #angles are mod 180 deg. 
        signs = np.sign(sampling_angles_2 - sampling_angles_1) # 0 - 45 is +q, 22.5 - 67.5 is +u

        #q's are those with sampling_angles_1 = 0 or 90 and sampling_angles_2 = 90 or 0
        q_ind = np.where(np.logical_or(sampling_angles_1 == 0, sampling_angles_1 == 90))
        u_ind = np.where(np.logical_or(sampling_angles_1 == 45, sampling_angles_1 == 135))

        #print(HWP1, HWP2, sampling_angles_1, sampling_angles_2, q_ind, u_ind)
        # print(signs)
        # print(signs[list(q_ind[0])])
        # print('q shape is ',pol_vec[q_ind[0]].shape)
        q_sign = signs[q_ind[0]]
        u_sign = signs[u_ind[0]]
        q =  pol_vec[q_ind[0]]*q_sign[:,None] 
        u =  pol_vec[u_ind[0]]*u_sign[:,None] 
        q_err =  pol_err[list(q_ind[0])] 
        u_err =  pol_err[list(u_ind[0])] 
        # print(q.shape, q_err.shape)
        return q, u, q_err, u_err, q_ind[0], u_ind[0]

def group_HWP(HWP_set):
    """
    Helper function to compute_qu_for_obs_sequence. It groups given list of HWP angles into sets of two orthogonal observations. 

    Input: HWP_set, a vector of all half wave plate angles in the observing compute_qu_for_obs_sequence
    Output: Two arrays each for sets of 0/45 deg and another for 22.5/67.5. compute_qu_for_obs_sequence can then use this info to call 
            compute_qu to compute qu for each appropriate pair.  
    """
    # #HWP_index determine which pair is q and which is u. If HWP = 0 or 45, HWP_ind = 0; if HWP = 22.5, 67.5, HWP_ind = 1
    # #So HWP_ind = 0; LL, UR is q, LR, UL is u. Flipped for HWP_ind = 1
    # HWP_ind = (HWP_set//22.5)%2

    # group_0 = HWP_set[HWP_ind == 0]
    # group_1 = HWP_set[HWP_ind == 1]
    # #initialize the sets of observations
    # set_0 = []
    # set_1 = []
    # holding_0_ind = []
    # holding_1_ind = []
    # for i, HWP in enumerate(group_0):

    set_0 = np.where(HWP_set == 0)
    set_225 = np.where(HWP_set == 22.5)
    set_45 = np.where(HWP_set == 45)
    set_675 = np.where(HWP_set == 67.5)

    small_0_45 = np.min( (len(set_0[0]), len(set_45[0])))
    small_225_675 = np.min( (len(set_225[0]), len(set_675[0])))


    pairs_0 = np.stack([set_0[0][0:small_0_45], set_45[0]][0:small_0_45], axis = 1) #This is an array with shape (N/4, 2), each element is 2 indices of best 0, 45 pair. 
    pairs_225 = np.stack([set_225[0][0:small_225_675], set_675[0][0:small_225_675]], axis = 1)

    return pairs_0, pairs_225

def compute_qu_for_obs_sequence(spectra_cube, HWP_set, HWP_offset = 0, run_alignment = True):
    """
    This function takes a set of aligned spectra along with a set of HWP angles, both with the same length, 
    and call compute_qu to measure polarization q and u. 

    Input:
        obs_set: a spectral cube with shape (N, 4, 3, spec_pix) where N is the number of frames. Each element is the 4 spectra from single image. 
        HWP_set: a vector of length N, prescribing the half wave plate angle for each of the frame in obs_set. Values should be 0, 45, 22.5, 67.5 for double diff. 
                 if there is an offset from this orthogonal set, indicae so in HWP_offset
        HWP_offset: a float indicating the zeropoint of the HWP angle. We proceed with HWP_set - HWP_offset.

    Output:
        q, q_err, u, u_err **currently single differencing in time. Can do double difference manually afterward. This may change. 
    """
    #First, check length
    if spectra_cube.shape[0] != len(HWP_set):
        raise ValueError("Lengths of spectra_cube and HWP_set are not equal.")

    #Apply HWP_offset
    HWP_final = HWP_set - HWP_offset
    #check if the values are good. 
    all_ang = set([0,45,22.5,67.5])
    if set(HWP_final) != all_ang:
        raise ValueError("HWP set doesn't have all 4 angles or have wrong angles: %s"%str(set(HWP_final)))

    #Arrange the sequence into best pairs of 0/45 and 22.5/67.5 to compute qu
    pairs_0, pairs_225 = group_HWP(HWP_final)

    #First deal with observations with HWP angles 0/45. Go through the list and compute q and u for each pair

    all_q0 = []
    all_u0 = []
    all_qerr0 = []
    all_uerr0 = []
    all_qind0 = []
    all_uind0 = []

    for i in pairs_0:
        q, u, q_err, u_err, q_ind, u_ind = compute_qu(spectra_cube[i[0]], spectra_cube[i[1]], HWP_final[i[0]], HWP_final[i[1]], run_alignment)
        all_q0    += [q]
        all_u0    += [u]
        all_qerr0 += [q_err]
        all_uerr0 += [u_err]
        all_qind0 += [q_ind]
        all_uind0 += [u_ind]

    #Now deal with observations with HWP angles 22.5/67.5. 

    all_q225 = []
    all_u225 = []
    all_qerr225 = []
    all_uerr225 = []
    all_qind225 = []
    all_uind225 = []

    for i in pairs_225:
        q, u, q_err, u_err, q_ind, u_ind = compute_qu(spectra_cube[i[0]], spectra_cube[i[1]], HWP_final[i[0]], HWP_final[i[1]], run_alignment)
        all_q225    += [q]
        all_u225    += [u]
        all_qerr225 += [q_err]
        all_uerr225 += [u_err]
        all_qind225 += [q_ind]
        all_uind225 += [u_ind]


    all_q       = np.array(all_q0 + all_q225    )
    all_u       = np.array(all_u0 + all_u225     )
    all_qerr   = np.array(all_qerr0 + all_qerr225   )
    all_uerr   = np.array(all_uerr0 + all_uerr225   )
    all_qind   = np.array(all_qind0 + all_qind225   )
    all_uind   = np.array(all_uind0 + all_uind225   )

    return all_q, all_u, all_qerr, all_uerr, all_qind, all_uind


def find_best_background(list_of_headers, separation_threshold = 2):
    """
    find_best_background takes a list of headers from WIRC+Pol observations and find best background frame for each element. 
    Here are the conditions: 
        Same HWP angle
        With telescope offset greater than 'separation_threshold' (default at 2 arcsec)
        Closest in time
        Not already used by another frame (this condition is relaxed if every frame is used up. Say we have extra set of exposures at position A)

    Input:
        list_of_headers: a list of fits headers of the observations. 
        separation_threshold: how far away, in arcsec, the background frame is required to be from the current frame. 

    Output: 
        list of the same length of list_of_headers giving the index of the best background for each frame in list_of_headers
        example: if the best background for file wirc0001 is wirc0005, then best_bkg[1] = 5 
    """
    from astropy.time import Time
    from astropy.coordinates import SkyCoord
    import astropy.units as u 
    #closest in time, some distance away, same HWP
    sep_threshold = separation_threshold 
    all_hdr = list_of_headers
    #get some useful quantities
    coords = np.array([ SkyCoord(x['RA'], x['DEC'], unit = (u.hourangle, u.deg)) for x in all_hdr ])
    names = np.array([x['RAW_FN'] for x in all_hdr])
    hwps = np.array([x['HWP_ANG'] for x in all_hdr])
    times = np.array([Time(x['UTSHUT'], format = 'isot') for x in all_hdr])

    #array to keep track of best background frame
    best_bkgs = np.array( [None]*len(all_hdr) )
    #array to keep track of whether this index is already in a pair 
    already_in_pair = np.zeros(len(all_hdr))

    for i in range(len(all_hdr)):
        if best_bkgs[i] is None:
    #         print(i)
            all_dist = np.array([ (coords[i].separation(x)).arcsec for x in coords ])
            far_enough = all_dist > sep_threshold
            same_hwp = hwps == hwps[i]

            all_good = np.logical_and(far_enough, same_hwp)


        
            #are there good background that is not already in a pair?
            not_in_pair = already_in_pair == 0
            if np.any(not_in_pair[all_good]): #if there're some frames available not already in a pair, use those first
                all_good = np.logical_and(all_good, not_in_pair)
            #otherwise, just accept the repeat
     

            #time difference
            t0 = Time(all_hdr[i]['UTSHUT'], format = 'isot')
            time_diff = np.array([ np.abs((x - t0).value) for x in times[all_good]])

            #Use minimal time difference
            best_bkg = names[all_good][np.where(time_diff == np.min(time_diff))[0]]
            


            #Save this in best_bkg array
            best_bkgs[i] = np.where( names == best_bkg[0] )[0][0]
            
            #remember that this is already in an AB pair
            already_in_pair[i] = 1
            
            #But also reciprocate, so it's neatly in a pair
            if best_bkgs[np.where(names == best_bkg )[0]][0] is None:
                #print(names[np.where(names == best_bkg )[0]])
                best_bkgs[np.where(names == best_bkg )[0]] = np.where(names == names[i])[0][0]
                #also remember that this frame is already in a pair
                already_in_pair[np.where(names == best_bkg )[0]] = 1
            
    return best_bkgs.astype('int')     
    
    #     print(all_dist)

def plot_pol_summary(wvs,spec,q,u,qerr,uerr,mode='mean',xlow=1.15,xhigh=1.325,ylow=-0.02,yhigh=0.02,
    target_name="",date="19850625",t_ext = 0,binsize=1,theta_wrap=180,ldwarf=False,show=True,
    save_path=None,legend_loc ="bottom left",all_theta=False,
    fig = None, axes = None):
    '''
    Make a summary plot of polarization. The formatting assumes that the inputs (q,u,qerr,uerr)
    are the output of compute_qu_for_obs_sequence. 

    Inputs:
    mode      - Either "mean" or "median"
    fig, axes - to plot on existing figure/axes. None if not. 
    '''

    #First calculate the double_difference values
    q_dd = np.nanmean(q,axis=1)
    u_dd = np.nanmean(u,axis=1)
    p_dd = np.sqrt(q_dd**2+u_dd**2)
    theta_dd = 0.5*np.degrees(np.arctan2(u_dd,q_dd))
    theta_dd[theta_dd < 0] +=180

    q_dd_err = np.sqrt(np.sum((qerr**2),axis=1))/qerr.shape[1]
    u_dd_err = np.sqrt(np.sum((uerr**2),axis=1))/uerr.shape[1]

    #Now calculate the mean or median
    from astropy import stats
    q_mean = np.zeros([q_dd.shape[1]]) #We name this mean, though it could either be Mean or Median
    q_std = np.zeros([q_dd.shape[1]])
    u_mean = np.zeros([u_dd.shape[1]])
    u_std = np.zeros([u_dd.shape[1]])

    for i in range(q_dd.shape[1]):

        mn,md,std = stats.sigma_clipped_stats(q_dd[:,i], sigma=3, maxiters=5)
        if mode == 'median':
            q_mean[i] = md
        else:
            q_mean[i] = mn
        q_std[i] = std/np.sqrt(q_dd.shape[0])
        mn,md,std = stats.sigma_clipped_stats(u_dd[:,i], sigma=3, maxiters=5)
        u_std[i] = std/np.sqrt(q_dd.shape[0])
        if mode == 'median':
            u_mean[i] = md
        else:
            u_mean[i] = mn

    p_mean = np.sqrt(q_mean**2+u_mean**2)
    theta_mean = 0.5*np.degrees(np.arctan2(u_mean,q_mean))
    theta_mean[theta_mean < theta_wrap] +=180

    q_mean_err = np.sqrt(np.sum(q_dd_err**2,axis=0))/q_dd_err.shape[0]
    u_mean_err = np.sqrt(np.sum(u_dd_err**2,axis=0))/q_dd_err.shape[0]
    p_mean_err = np.sqrt(q_mean**2*q_mean_err**2+u_mean**2*u_mean_err**2)/p_mean
    p_std = np.sqrt(q_mean**2*q_std**2+u_mean**2*u_std**2)/p_mean
    theta_mean_err = 0.5*np.degrees( np.sqrt( (u_mean**2*q_mean_err**2+q_mean**2*u_mean_err**2)/(q_mean**2+u_mean**2)**2))
    theta_std = 0.5*np.degrees( np.sqrt( (u_mean**2*q_std**2+q_mean**2*u_std**2)/(q_mean**2+u_mean**2)**2))



    ### Implement Binning
    if binsize != 1:
        snip = q_mean.shape[0] % binsize
        if snip != 0:
            q_mean = np.mean(q_mean[:-snip].reshape(-1,binsize),axis=1)
            u_mean = np.mean(u_mean[:-snip].reshape(-1,binsize),axis=1)
            wvs = np.mean(wvs[:-snip].reshape(-1,binsize),axis=1)
            p_mean = np.sqrt(q_mean**2+u_mean**2)
            theta_mean = 0.5*np.degrees(np.arctan2(u_mean,q_mean))
            if spec is not None:
                spec = np.mean(spec[:-snip].reshape(-1,binsize),axis=1)

            q_mean_err = np.sqrt(np.sum(q_mean_err[:-snip].reshape(-1,binsize)**2,axis=1))/binsize
            q_std = np.sqrt(np.sum(q_std[:-snip].reshape(-1,binsize)**2,axis=1))/binsize
            u_mean_err = np.sqrt(np.sum(u_mean_err[:-snip].reshape(-1,binsize)**2,axis=1))/binsize
            u_std = np.sqrt(np.sum(u_std[:-snip].reshape(-1,binsize)**2,axis=1))/binsize
            p_mean_err = np.sqrt(q_mean**2*q_mean_err**2+u_mean**2*u_mean_err**2)/p_mean
            theta_mean_err = 0.5*np.degrees( np.sqrt( (u_mean**2*q_mean_err**2+q_mean**2*u_mean_err**2)/(q_mean**2+u_mean**2)**2))
            
        
        else: 
            q_mean = np.mean(q_mean.reshape(-1,binsize),axis=1)
            u_mean = np.mean(u_mean.reshape(-1,binsize),axis=1)
            wvs = np.mean(wvs.reshape(-1,binsize),axis=1)
            p_mean = np.sqrt(q_mean**2+u_mean**2)
            theta_mean = 0.5*np.degrees(np.arctan2(u_mean,q_mean))
            # theta_bin[theta_bin < 0] +=180
            if spec is not None:
                spec = np.mean(spec.reshape(-1,binsize),axis=1)

            q_mean_err = np.sqrt(np.sum(q_mean_err.reshape(-1,binsize)**2,axis=1))/binsize
            q_std = np.sqrt(np.sum(q_std.reshape(-1,binsize)**2,axis=1))/binsize
            u_mean_err = np.sqrt(np.sum(u_mean_err.reshape(-1,binsize)**2,axis=1))/binsize
            u_std = np.sqrt(np.sum(u_std.reshape(-1,binsize)**2,axis=1))/binsize
            p_mean_err = np.sqrt(q_mean**2*q_mean_err**2+u_mean**2*u_mean_err**2)/p_mean
            theta_mean_err = 0.5*np.degrees( np.sqrt( (u_mean**2*q_mean_err**2+q_mean**2*u_mean_err**2)/(q_mean**2+u_mean**2)**2))
    p_std = np.sqrt(q_mean**2*q_std**2+u_mean**2*u_std**2)/p_mean
    theta_std = 0.5*np.degrees( np.sqrt( (u_mean**2*q_std**2+q_mean**2*u_std**2)/(q_mean**2+u_mean**2)**2))
    
    #Wrap theta about 180
    theta_mean[theta_mean>theta_wrap] -= 180



    ##Calculate the mean values
    low = 65
    high = 135

    inds = (wvs > 1.165) & (wvs<1.31)
    mn_q = np.mean(q_mean[inds])
    mn_u = np.mean(u_mean[inds])
    mn_p = np.mean(p_mean[inds])

    mn_q_err = np.mean(q_mean_err[inds])
    mn_u_err = np.mean(u_mean_err[inds])
    mn_p_err = np.mean(p_mean_err[inds])

    std_q = np.std(q_mean[inds])
    std_u = np.std(u_mean[inds])
    std_p = np.std(p_mean[inds])

    ### Make the plot!!! ###
    if fig is None and axes is None:
        fig,axes = plt.subplots(3,2,figsize=(16,20))

    axes[2,1] = plt.subplot(3,2,6, projection='polar')
    ##### Plot Q, U, P and theta ######
    #The mean values
    if mode == "median":
        axes[0,0].plot(wvs,q_mean,'k',label="Median")
    else:
        axes[0,0].plot(wvs,q_mean,'k',label="Mean")    
    axes[0,1].plot(wvs,u_mean,'k')   
    axes[1,0].plot(wvs,p_mean,'k')
    

    #Make a line at zero
    axes[0,0].axhline(0.,color='r',linestyle='--')
    axes[0,1].axhline(0.,color='r',linestyle='--')

    #Fill in photon/ron error ranges
    axes[0,0].fill_between(wvs,q_mean+q_mean_err,q_mean-q_mean_err,color='k',alpha=0.1,label="Propagated Noise")
    axes[0,1].fill_between(wvs,u_mean+u_mean_err,u_mean-u_mean_err,color='k',alpha=0.1)
    axes[1,0].fill_between(wvs,p_mean+p_mean_err,p_mean-p_mean_err,color='k',alpha=0.1)
    # axes[1,1].fill_between(wvs,theta_mean+theta_mean_err,theta_mean-theta_mean_err,color='k',alpha=0.1)

    #Only plot theta where > 3sigma
    if all_theta:
        where_theta = p_mean > 0
    else:
        where_theta = p_mean > 3*p_mean_err
    axes[1,1].errorbar(wvs[where_theta],theta_mean[where_theta],yerr=theta_mean_err[where_theta],linestyle="None",marker='o',color='k')
    axes[2,1].errorbar(np.radians(theta_mean[where_theta]),wvs[where_theta],xerr=np.radians(theta_mean_err[where_theta]),linestyle="None",marker='o',color='k')
    #Fill in photon/ron error ranges from stds
    axes[0,0].plot(wvs,q_mean+q_std,'k--',alpha=0.5,label="Standard Error on the Mean")
    axes[0,0].plot(wvs,q_mean-q_std,'k--',alpha=0.5)
    axes[0,1].plot(wvs,u_mean+u_std,'k--',alpha=0.5)
    axes[0,1].plot(wvs,u_mean-u_std,'k--',alpha=0.5)
    axes[1,0].plot(wvs,p_mean+p_std,'k--',alpha=0.5)
    axes[1,0].plot(wvs,p_mean-p_std,'k--',alpha=0.5)
    # axes[1,1].plot(wvs,theta_mean+theta_std,'k--',alpha=0.5)
    # axes[1,1].plot(wvs,theta_mean-theta_std,'k--',alpha=0.5)

    #3-sigma for p
    axes[1,0].plot(inds,3*p_mean_err,'r')

    #Axis plot ranges
    axes[0,0].set_xlim(xlow,xhigh)
    axes[0,1].set_xlim(xlow,xhigh)
    axes[1,0].set_xlim(xlow,xhigh)
    axes[1,1].set_xlim(xlow,xhigh)

    axes[0,0].set_ylim(ylow,yhigh)
    axes[0,1].set_ylim(ylow,yhigh)
    axes[1,0].set_ylim(0,yhigh)
    axes[1,1].set_ylim(theta_wrap-180,theta_wrap)

    axes[0,0].locator_params(nbins=6)
    axes[0,1].locator_params(nbins=6)
    axes[1,0].locator_params(nbins=6)
    axes[1,1].locator_params(nbins=6)
    axes[2,1].locator_params(nbins=3)

    axes[0,0].legend(loc=legend_loc,fontsize=14)
    #Figure Title
    fig.suptitle("{}, {}, t_exp = {}, Bin size = {}".format(target_name,date,t_ext,binsize),fontsize=24)

    #Some annotations: 
    diff=(yhigh-ylow)
    spacing = diff/16
    # #### Add some Text
    axes[0,0].text(1.025*xlow,yhigh-spacing,r"Mean $q$ = {:.2f}%".format(mn_q*100),fontsize=20)
    axes[0,0].text(1.025*xlow,yhigh-2*spacing,r"Mean $q$ Error = {:.2f}%".format(mn_q_err*100),fontsize=20)
    axes[0,0].text(1.025*xlow,yhigh-3*spacing,r"Std $q$ = {:.2f}%".format(std_q*100),fontsize=20)

    axes[0,1].text(1.025*xlow,yhigh-spacing,"Mean $u$ = {:.2f}%".format(mn_u*100),fontsize=20)
    axes[0,1].text(1.025*xlow,yhigh-2*spacing,"Mean $u$ Error = {:.2f}%".format(mn_u_err*100),fontsize=20)
    axes[0,1].text(1.025*xlow,yhigh-3*spacing,"Std $u$ = {:.2f}%".format(std_u*100),fontsize=20)

    axes[1,0].text(1.025*xlow,yhigh-spacing,"Mean $p$ = {:.2f}%".format(mn_p*100),fontsize=20)
    axes[1,0].text(1.025*xlow,yhigh-1.5*spacing,"Mean $p$ Error = {:.2f}%".format(mn_p_err*100),fontsize=20)
    axes[1,0].text(1.025*xlow,yhigh-2*spacing,"Std $p$ = {:.2f}%".format(std_p*100),fontsize=20)

    ## Put in the plot overlaid with the spectrum
    axes[2,0].plot(wvs,p_mean,'k')
    axes[2,0].fill_between(wvs,p_mean+p_mean_err,p_mean-p_mean_err,color='k',alpha=0.1)
    axes[2,0].plot(wvs,3*p_mean_err,'r',label=r"3$\sigma$ from zero")
    axes[1,0].plot(wvs,3*p_mean_err,'r',label=r"3$\sigma$ from zero")
    axes[2,0].legend(fontsize=14)
    if spec is not None:
        #Twin axis to show the mean spectrum
        twin = axes[2,0].twinx()
        p_right, = twin.plot(wvs,spec)
        twin.set_ylim(0,1.3*np.max(spec))

    #### Lots of plot setup ####

    #Labels
    axes[0,0].set_ylabel("q",fontsize=24)
    axes[0,1].set_ylabel("u",fontsize=24)
    axes[1,0].set_ylabel("p",fontsize=24)
    axes[1,1].set_ylabel(r"$\theta$",fontsize=24)
    axes[1,1].set_xlabel(r"$\theta$",fontsize=24)

<<<<<<< HEAD
    axes[1,0].set_xlabel("Wavelength [arb units.]",fontsize=24)
    axes[1,1].set_xlabel("Wavelength [arb units.]",fontsize=24)
    axes[2,0].set_xlabel("Wavelength [arb units.]",fontsize=24)
    twin.set_ylabel("Uncalibrated Spectrum",color=p_right.get_color())
=======
    axes[1,0].set_xlabel(r"Wavelength [$\mu m$]",fontsize=24)
    axes[1,1].set_xlabel(r"Wavelength [$\mu m$]",fontsize=24)
    axes[2,0].set_xlabel(r"Wavelength [$\mu m$]",fontsize=24)
    axes[2,1].set_xlabel(r"Wavelength [$\mu m$]",fontsize=24)
    if spec is not None:
        twin.set_ylabel("Uncalibrated Spectrum",color=p_right.get_color())
>>>>>>> 3e136b97

    #Shrink the space for the title
    plt.subplots_adjust(top=0.95)

    ### Axis plot ranges
    axes[0,0].set_xlim(xlow,xhigh)
    axes[0,1].set_xlim(xlow,xhigh)
    axes[1,0].set_xlim(xlow,xhigh)
    axes[1,1].set_xlim(xlow,xhigh)
    axes[2,0].set_xlim(xlow,xhigh)

    axes[0,0].set_ylim(ylow,yhigh)
    axes[0,1].set_ylim(ylow,yhigh)
    axes[1,0].set_ylim(0,yhigh)
    axes[1,1].set_ylim(theta_wrap-180,theta_wrap)
    axes[2,1].set_ylim(xlow,xhigh)
    axes[2,1].set_xlim(np.radians(theta_wrap)-np.pi,np.radians(theta_wrap))
    axes[2,0].set_ylim(0,yhigh)
    axes[2,1].set_rticks([1.15, 1.2, 1.25, 1.30])
    ### Number of ticks
    axes[0,0].locator_params(nbins=6)
    axes[0,1].locator_params(nbins=6)
    axes[1,0].locator_params(nbins=6)
    axes[1,1].locator_params(nbins=6)
    axes[2,0].locator_params(nbins=6)

    if ldwarf:
        ############################
        ######## Absorption Lines, Ranges and Bandheads #########
        ############################

        #Vo Bandhead
        axes[2,0].plot((1.17,1.22),[0.93*yhigh,0.93*yhigh],'k',label="VO")
        axes[2,0].text((1.195),0.95*yhigh,"V0",fontsize=14)#H20 Range

        axes[2,0].plot((1.1,1.2),(0.86*yhigh,0.86*yhigh),'k',label=r"H$_2$0")
        axes[2,0].text(1.170,0.88*yhigh,r"H$_2$0",fontsize=14)

        #Na Line
        axes[2,0].plot((1.14,1.14),(0.85*yhigh,0.95*yhigh),'k',label="Na")
        axes[2,0].text(1.141,0.9*yhigh, "Na",fontsize=14)

        #K lines
        axes[2,0].plot((1.177,1.177),(0.75*yhigh,0.85*yhigh),'k',label="K")
        axes[2,0].text(1.179,0.8*yhigh,"K",fontsize=14)


        axes[2,0].plot((1.2485,1.2485),(0.75*yhigh,0.85*yhigh),'k',label="K")
        axes[2,0].text(1.2505,0.8*yhigh,"K",fontsize=14)

        #FeH doublet
        axes[2,0].plot((1.1939,1.1939),(0.75*yhigh,0.85*yhigh),"k",label="FeH")
        axes[2,0].text(1.1955,0.8*yhigh,"FeH",fontsize=14)

        axes[2,0].plot((1.2389,1.2389),(0.75*yhigh,0.85*yhigh),"k",label="FeH")
        axes[2,0].text(1.2282,0.8*yhigh,"FeH",fontsize=14)

        #H20
        axes[2,0].plot((1.3,1.51),(0.85*yhigh,0.85*yhigh),'k',label=r"H$_2$0") #Changed from Mike's list below to be the range from Cushing
        axes[2,0].text(1.31,0.86*yhigh,r"H$_2$0",fontsize=14)

    if show:
        plt.show()
    if save_path is not None:
        if binsize > 1:
            fn = "{}_{}_Binned.png".format(target_name,date,binsize)
        else: 
            fn = "{}_{}_Binned.png".format(target_name,date)
        plt.savefig(save_path+fn)

def plot_pol_summary_time_bins(master_wvs,master_spec,spec_cube,hwp_ang,n_time_bins=1,mode='mean',xlow=1.15,xhigh=1.325,ylow=-0.02,yhigh=0.02,
    target_name="",date="19850625",t_ext = 0,binsize=1,theta_wrap=180,ldwarf=False,show=True,
    save_path=None,legend_loc ="bottom left",all_theta=False,cmap=None,dt=None,period=1.):
    '''
    Make a summary plot of polarization. The formatting assumes that the inputs (q,u,qerr,uerr)
    are the output of compute_qu_for_obs_sequence. 

    Inputs:
    wvs     - The wavelengths for the x-axis. Should correspond to the rest of the inputs
    spec    - The total intensity spectrum
    spec_cube - A cube that holds All of the spectra (aligned) from your data. Should have shape (nfiles, 4, 3, spec_length)
    hwp_ang - The HWP angles. Should have length nfiles
    mode    - Either "mean" or "median"
    dt      - the change in time from the first frame. 
    '''

    ### Make the plot!!! ###
    fig,axes = plt.subplots(3,2,figsize=(16,20))

    #Cycle through the time bins

    time_snip = spec_cube.shape[0] % n_time_bins
    time_bin_size = spec_cube.shape[0]//n_time_bins

    ### TODO: Add in something so that you can put in the rotational period here and have the colors be cyclic. 
    if dt is not None:
        if time_snip != 0:
            dt_bins = np.mean(np.reshape(dt[:-time_snip],(-1,time_bin_size)),axis=1)
        else:
            dt_bins = np.mean(np.reshape(dt,(-1,time_bin_size)),axis=1)
        phase = (dt_bins % period)/period
    else:
        phase = np.linspace(0,1.0,n_time_bins,endpoint=False)

    time_inds = np.arange(spec_cube.shape[0])
    if cmap is None:
        colormapp = plt.get_cmap('hsv')
    else:
        colormapp = plt.get_cmap(cmap) 
    print(phase)
    colors = colormapp(phase)
    
    pmeans = []
    qmeans = []
    umeans = []
    theta_means = []
    for k in range(n_time_bins):
        # print("time_bin_size = {}".format(time_bin_size)) 
        good_inds = time_inds[np.where((time_inds >= k*time_bin_size) & (time_inds < (k+1)*time_bin_size))]
        # print("Using inds {}".format(good_inds))
        q,u,qerr,uerr,qind,uind = compute_qu_for_obs_sequence(spec_cube[good_inds],hwp_ang[good_inds],run_alignment=False)

        #First calculate the double_difference values
        q_dd = np.nanmean(q,axis=1)
        u_dd = np.nanmean(u,axis=1)
        p_dd = np.sqrt(q_dd**2+u_dd**2)
        theta_dd = 0.5*np.degrees(np.arctan2(u_dd,q_dd))
        theta_dd[theta_dd < 0] +=180

        q_dd_err = np.sqrt(np.sum((qerr**2),axis=1))/qerr.shape[1]
        u_dd_err = np.sqrt(np.sum((uerr**2),axis=1))/uerr.shape[1]

        #Now calculate the mean or median
        from astropy import stats
        q_mean = np.zeros([q_dd.shape[1]]) #We name this mean, though it could either be Mean or Median
        q_std = np.zeros([q_dd.shape[1]])
        u_mean = np.zeros([u_dd.shape[1]])
        u_std = np.zeros([u_dd.shape[1]])

        for i in range(q_dd.shape[1]):

            mn,md,std = stats.sigma_clipped_stats(q_dd[:,i], sigma=3, maxiters=5)
            if mode == 'median':
                q_mean[i] = md
            else:
                q_mean[i] = mn
            q_std[i] = std/np.sqrt(q_dd.shape[0])
            mn,md,std = stats.sigma_clipped_stats(u_dd[:,i], sigma=3, maxiters=5)
            u_std[i] = std/np.sqrt(q_dd.shape[0])
            if mode == 'median':
                u_mean[i] = md
            else:
                u_mean[i] = mn

        p_mean = np.sqrt(q_mean**2+u_mean**2)
        theta_mean = 0.5*np.degrees(np.arctan2(u_mean,q_mean))
        theta_mean[theta_mean < theta_wrap] +=180

        q_mean_err = np.sqrt(np.sum(q_dd_err**2,axis=0))/q_dd_err.shape[0]
        u_mean_err = np.sqrt(np.sum(u_dd_err**2,axis=0))/q_dd_err.shape[0]
        p_mean_err = np.sqrt(q_mean**2*q_mean_err**2+u_mean**2*u_mean_err**2)/p_mean
        p_std = np.sqrt(q_mean**2*q_std**2+u_mean**2*u_std**2)/p_mean
        theta_mean_err = 0.5*np.degrees( np.sqrt( (u_mean**2*q_mean_err**2+q_mean**2*u_mean_err**2)/(q_mean**2+u_mean**2)**2))
        theta_std = 0.5*np.degrees( np.sqrt( (u_mean**2*q_std**2+q_mean**2*u_std**2)/(q_mean**2+u_mean**2)**2))


        wvs = copy.deepcopy(master_wvs)
        spec = copy.deepcopy(master_spec)
        ### Implement Binning
        if binsize != 1:
            snip = q_mean.shape[0] % binsize
            if snip != 0:
                q_mean = np.mean(q_mean[:-snip].reshape(-1,binsize),axis=1)
                u_mean = np.mean(u_mean[:-snip].reshape(-1,binsize),axis=1)
                wvs = np.mean(wvs[:-snip].reshape(-1,binsize),axis=1)
                p_mean = np.sqrt(q_mean**2+u_mean**2)
                theta_mean = 0.5*np.degrees(np.arctan2(u_mean,q_mean))

                spec = np.mean(spec[:-snip].reshape(-1,binsize),axis=1)

                q_mean_err = np.sqrt(np.sum(q_mean_err[:-snip].reshape(-1,binsize)**2,axis=1))/binsize
                q_std = np.sqrt(np.sum(q_std[:-snip].reshape(-1,binsize)**2,axis=1))/binsize
                u_mean_err = np.sqrt(np.sum(u_mean_err[:-snip].reshape(-1,binsize)**2,axis=1))/binsize
                u_std = np.sqrt(np.sum(u_std[:-snip].reshape(-1,binsize)**2,axis=1))/binsize
                p_mean_err = np.sqrt(q_mean**2*q_mean_err**2+u_mean**2*u_mean_err**2)/p_mean
                theta_mean_err = 0.5*np.degrees( np.sqrt( (u_mean**2*q_mean_err**2+q_mean**2*u_mean_err**2)/(q_mean**2+u_mean**2)**2))
                
            
            else: 
                q_mean = np.mean(q_mean.reshape(-1,binsize),axis=1)
                u_mean = np.mean(u_mean.reshape(-1,binsize),axis=1)
                wvs = np.mean(wvs.reshape(-1,binsize),axis=1)
                p_mean = np.sqrt(q_mean**2+u_mean**2)
                theta_mean = 0.5*np.degrees(np.arctan2(u_mean,q_mean))
                # theta_bin[theta_bin < 0] +=180

                spec = np.mean(spec.reshape(-1,binsize),axis=1)

                q_mean_err = np.sqrt(np.sum(q_mean_err.reshape(-1,binsize)**2,axis=1))/binsize
                q_std = np.sqrt(np.sum(q_std.reshape(-1,binsize)**2,axis=1))/binsize
                u_mean_err = np.sqrt(np.sum(u_mean_err.reshape(-1,binsize)**2,axis=1))/binsize
                u_std = np.sqrt(np.sum(u_std.reshape(-1,binsize)**2,axis=1))/binsize
                p_mean_err = np.sqrt(q_mean**2*q_mean_err**2+u_mean**2*u_mean_err**2)/p_mean
                theta_mean_err = 0.5*np.degrees( np.sqrt( (u_mean**2*q_mean_err**2+q_mean**2*u_mean_err**2)/(q_mean**2+u_mean**2)**2))
        p_std = np.sqrt(q_mean**2*q_std**2+u_mean**2*u_std**2)/p_mean
        theta_std = 0.5*np.degrees( np.sqrt( (u_mean**2*q_std**2+q_mean**2*u_std**2)/(q_mean**2+u_mean**2)**2))
        
        pmeans.append(p_mean)
        qmeans.append(q_mean)
        umeans.append(u_mean) 
        #Wrap theta about 180
        theta_mean[theta_mean>theta_wrap] -= 180
        theta_means.append(theta_mean)        

        ##Calculate the mean values
        low = 65
        high = 135

        inds = (wvs > 1.165) & (wvs<1.31)
        mn_q = np.mean(q_mean[inds])
        mn_u = np.mean(u_mean[inds])
        mn_p = np.mean(p_mean[inds])

        mn_q_err = np.mean(q_mean_err[inds])
        mn_u_err = np.mean(u_mean_err[inds])
        mn_p_err = np.mean(p_mean_err[inds])

        std_q = np.std(q_mean[inds])
        std_u = np.std(u_mean[inds])
        std_p = np.std(p_mean[inds])

        ### Make the plot!!! ###

        axes[2,1] = plt.subplot(3,2,6, projection='polar')
        ##### Plot Q, U, P and theta ######
        #The mean values
        if mode == "median":
            axes[0,0].plot(wvs,q_mean,color=colors[k],label="Median")
        else:
            axes[0,0].plot(wvs,q_mean,color=colors[k],label="Mean")    
        axes[0,1].plot(wvs,u_mean,color=colors[k])   
        axes[1,0].plot(wvs,p_mean,color=colors[k])
        

        #Make a line at zero
        axes[0,0].axhline(0.,color='k',linestyle='--')
        axes[0,1].axhline(0.,color='k',linestyle='--')

        #Fill in photon/ron error ranges
        axes[0,0].fill_between(wvs,q_mean+q_mean_err,q_mean-q_mean_err,color=colors[k],alpha=0.1,label="Propagated Noise")
        axes[0,1].fill_between(wvs,u_mean+u_mean_err,u_mean-u_mean_err,color=colors[k],alpha=0.1)
        axes[1,0].fill_between(wvs,p_mean+p_mean_err,p_mean-p_mean_err,color=colors[k],alpha=0.1)
        # axes[1,1].fill_between(wvs,theta_mean+theta_mean_err,theta_mean-theta_mean_err,color='k',alpha=0.1)

        #Only plot theta where > 3sigma
        if all_theta:
            where_theta = p_mean > 0
        else:
            where_theta = p_mean > 3*p_mean_err
        axes[1,1].errorbar(wvs[where_theta],theta_mean[where_theta],yerr=theta_mean_err[where_theta],
            linestyle="None",marker='o',color=colors[k])
        axes[2,1].errorbar(np.radians(theta_mean[where_theta]),wvs[where_theta],xerr=np.radians(theta_mean_err[where_theta]),
            linestyle="None",marker='o',color=colors[k])
        #Fill in photon/ron error ranges from stds
        axes[0,0].plot(wvs,q_mean+q_std,'--',color=colors[k],alpha=0.5,label="Standard Error on the Mean")
        axes[0,0].plot(wvs,q_mean-q_std,'--',color=colors[k],alpha=0.5)
        axes[0,1].plot(wvs,u_mean+u_std,'--',color=colors[k],alpha=0.5)
        axes[0,1].plot(wvs,u_mean-u_std,'--',color=colors[k],alpha=0.5)
        axes[1,0].plot(wvs,p_mean+p_std,'--',color=colors[k],alpha=0.5)
        axes[1,0].plot(wvs,p_mean-p_std,'--',color=colors[k],alpha=0.5)
        # axes[1,1].plot(wvs,theta_mean+theta_std,'k--',alpha=0.5)
        # axes[1,1].plot(wvs,theta_mean-theta_std,'k--',alpha=0.5)

        #3-sigma for p
        axes[1,0].plot(inds,3*p_mean_err,'k')

        #Axis plot ranges
        axes[0,0].set_xlim(xlow,xhigh)
        axes[0,1].set_xlim(xlow,xhigh)
        axes[1,0].set_xlim(xlow,xhigh)
        axes[1,1].set_xlim(xlow,xhigh)

        axes[0,0].set_ylim(ylow,yhigh)
        axes[0,1].set_ylim(ylow,yhigh)
        axes[1,0].set_ylim(0,yhigh)
        axes[1,1].set_ylim(theta_wrap-180,theta_wrap)

        axes[0,0].locator_params(nbins=6)
        axes[0,1].locator_params(nbins=6)
        axes[1,0].locator_params(nbins=6)
        axes[1,1].locator_params(nbins=6)
        axes[2,1].locator_params(nbins=3)

        if k == 0:
            axes[0,0].legend(loc=legend_loc,fontsize=14)
        #Figure Title
        fig.suptitle("{}, {}, t_exp = {}, Bin size = {}".format(target_name,date,t_ext,binsize),fontsize=24)

        #Some annotations: 
        diff=(yhigh-ylow)
        spacing = diff/16
        # #### Add some Text
        # axes[0,0].text(1.025*xlow,yhigh-spacing,r"Mean $q$ = {:.2f}%".format(mn_q*100),fontsize=20)
        # axes[0,0].text(1.025*xlow,yhigh-2*spacing,r"Mean $q$ Error = {:.2f}%".format(mn_q_err*100),fontsize=20)
        # axes[0,0].text(1.025*xlow,yhigh-3*spacing,r"Std $q$ = {:.2f}%".format(std_q*100),fontsize=20)

        # axes[0,1].text(1.025*xlow,yhigh-spacing,"Mean $u$ = {:.2f}%".format(mn_u*100),fontsize=20)
        # axes[0,1].text(1.025*xlow,yhigh-2*spacing,"Mean $u$ Error = {:.2f}%".format(mn_u_err*100),fontsize=20)
        # axes[0,1].text(1.025*xlow,yhigh-3*spacing,"Std $u$ = {:.2f}%".format(std_u*100),fontsize=20)

        # axes[1,0].text(1.025*xlow,yhigh-spacing,"Mean $p$ = {:.2f}%".format(mn_p*100),fontsize=20)
        # axes[1,0].text(1.025*xlow,yhigh-1.5*spacing,"Mean $p$ Error = {:.2f}%".format(mn_p_err*100),fontsize=20)
        # axes[1,0].text(1.025*xlow,yhigh-2*spacing,"Std $p$ = {:.2f}%".format(std_p*100),fontsize=20)

        ## Put in the plot overlaid with the spectrum
        axes[2,0].plot(wvs,p_mean,color=colors[k])
        axes[2,0].fill_between(wvs,p_mean+p_mean_err,p_mean-p_mean_err,color=colors[k],alpha=0.1)
        axes[2,0].plot(wvs,3*p_mean_err,'r',label=r"3$\sigma$ from zero")
        axes[1,0].plot(wvs,3*p_mean_err,'r',label=r"3$\sigma$ from zero")
        if k == 0:
            axes[2,0].legend(fontsize=14)
        #Twin axis to show the mean spectrum
        twin = axes[2,0].twinx()
        p_right, = twin.plot(wvs,spec)
        twin.set_ylim(0,1.3*np.max(spec))

        #### Lots of plot setup ####

        #Labels
        axes[0,0].set_ylabel("q",fontsize=24)
        axes[0,1].set_ylabel("u",fontsize=24)
        axes[1,0].set_ylabel("p",fontsize=24)
        axes[1,1].set_ylabel(r"$\theta$",fontsize=24)
        axes[1,1].set_xlabel(r"$\theta$",fontsize=24)

        axes[1,0].set_xlabel("Wavelength [arb units.]",fontsize=24)
        axes[1,1].set_xlabel("Wavelength [arb units.]",fontsize=24)
        axes[2,0].set_xlabel("Wavelength [arb units.]",fontsize=24)
        twin.set_ylabel("Uncalibrated Spectrum",color=p_right.get_color())

        #Shrink the space for the title
        plt.subplots_adjust(top=0.95)

        ### Axis plot ranges
        axes[0,0].set_xlim(xlow,xhigh)
        axes[0,1].set_xlim(xlow,xhigh)
        axes[1,0].set_xlim(xlow,xhigh)
        axes[1,1].set_xlim(xlow,xhigh)
        axes[2,0].set_xlim(xlow,xhigh)

        axes[0,0].set_ylim(ylow,yhigh)
        axes[0,1].set_ylim(ylow,yhigh)
        axes[1,0].set_ylim(0,yhigh)
        axes[1,1].set_ylim(theta_wrap-180,theta_wrap)
        axes[2,1].set_ylim(xlow,xhigh)
        axes[2,1].set_xlim(np.radians(theta_wrap)-np.pi,np.radians(theta_wrap))
        axes[2,0].set_ylim(0,yhigh)
        axes[2,1].set_rticks([1.15, 1.2, 1.25, 1.30])
        ### Number of ticks
        axes[0,0].locator_params(nbins=6)
        axes[0,1].locator_params(nbins=6)
        axes[1,0].locator_params(nbins=6)
        axes[1,1].locator_params(nbins=6)
        axes[2,0].locator_params(nbins=6)

        if ldwarf and k==0:
            ############################
            ######## Absorption Lines, Ranges and Bandheads #########
            ############################

            #Vo Bandhead
            axes[2,0].plot((1.17,1.22),[0.93*yhigh,0.93*yhigh],'k',label="VO")
            axes[2,0].text((1.195),0.95*yhigh,"V0",fontsize=14)#H20 Range

            axes[2,0].plot((1.1,1.2),(0.86*yhigh,0.86*yhigh),'k',label=r"H$_2$0")
            axes[2,0].text(1.170,0.88*yhigh,r"H$_2$0",fontsize=14)

            #Na Line
            axes[2,0].plot((1.14,1.14),(0.85*yhigh,0.95*yhigh),'k',label="Na")
            axes[2,0].text(1.141,0.9*yhigh, "Na",fontsize=14)

            #K lines
            axes[2,0].plot((1.177,1.177),(0.75*yhigh,0.85*yhigh),'k',label="K")
            axes[2,0].text(1.179,0.8*yhigh,"K",fontsize=14)


            axes[2,0].plot((1.2485,1.2485),(0.75*yhigh,0.85*yhigh),'k',label="K")
            axes[2,0].text(1.2505,0.8*yhigh,"K",fontsize=14)

            #FeH doublet
            axes[2,0].plot((1.1939,1.1939),(0.75*yhigh,0.85*yhigh),"k",label="FeH")
            axes[2,0].text(1.1955,0.8*yhigh,"FeH",fontsize=14)

            axes[2,0].plot((1.2389,1.2389),(0.75*yhigh,0.85*yhigh),"k",label="FeH")
            axes[2,0].text(1.2282,0.8*yhigh,"FeH",fontsize=14)

            #H20
            axes[2,0].plot((1.3,1.51),(0.85*yhigh,0.85*yhigh),'k',label=r"H$_2$0") #Changed from Mike's list below to be the range from Cushing
            axes[2,0].text(1.31,0.86*yhigh,r"H$_2$0",fontsize=14)

    if show:
        plt.show()
    if save_path is not None:
        if binsize > 1:
            fn = "{}_{}_Binned.png".format(target_name,date,binsize)
        else: 
            fn = "{}_{}_Binned.png".format(target_name,date)
        plt.savefig(save_path+fn)
    if dt is not None:
        return dt_bins,phase,qmeans,umeans,pmeans,theta_means
    else:
        return qmeans,umeans,pmeans,theta_means<|MERGE_RESOLUTION|>--- conflicted
+++ resolved
@@ -185,7 +185,6 @@
 
     pairs_0 = np.stack([set_0[0][0:small_0_45], set_45[0]][0:small_0_45], axis = 1) #This is an array with shape (N/4, 2), each element is 2 indices of best 0, 45 pair. 
     pairs_225 = np.stack([set_225[0][0:small_225_675], set_675[0][0:small_225_675]], axis = 1)
-
     return pairs_0, pairs_225
 
 def compute_qu_for_obs_sequence(spectra_cube, HWP_set, HWP_offset = 0, run_alignment = True):
@@ -563,19 +562,12 @@
     axes[1,1].set_ylabel(r"$\theta$",fontsize=24)
     axes[1,1].set_xlabel(r"$\theta$",fontsize=24)
 
-<<<<<<< HEAD
-    axes[1,0].set_xlabel("Wavelength [arb units.]",fontsize=24)
-    axes[1,1].set_xlabel("Wavelength [arb units.]",fontsize=24)
-    axes[2,0].set_xlabel("Wavelength [arb units.]",fontsize=24)
-    twin.set_ylabel("Uncalibrated Spectrum",color=p_right.get_color())
-=======
     axes[1,0].set_xlabel(r"Wavelength [$\mu m$]",fontsize=24)
     axes[1,1].set_xlabel(r"Wavelength [$\mu m$]",fontsize=24)
     axes[2,0].set_xlabel(r"Wavelength [$\mu m$]",fontsize=24)
     axes[2,1].set_xlabel(r"Wavelength [$\mu m$]",fontsize=24)
     if spec is not None:
         twin.set_ylabel("Uncalibrated Spectrum",color=p_right.get_color())
->>>>>>> 3e136b97
 
     #Shrink the space for the title
     plt.subplots_adjust(top=0.95)
