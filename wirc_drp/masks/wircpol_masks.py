# -*- coding: utf-8 -*-
"""
Created on Tue Nov  1 16:22:27 2016

@author: kaew
Various focal plane masks to be simulated
"""
import numpy as np
<<<<<<< HEAD
from imageio import imread
=======
# from scipy.ndimage import imread
from imageio import imread #Scipy got rid of imread in version 1.2 and we now need to use iamgeio
>>>>>>> cf6dff26
import os 
from astropy.io import fits
#from constants import *

wircpol_dir = os.environ['WIRC_DRP']

fov_size = 1024
spider_thickness = 5
slit_width  = 5
####Square with slit
sq_mask = np.ones((1024,1024))
#mask
sq_mask[511-120:512+120, 511-120:511+120] = 0
#spider
sq_mask[511-spider_thickness:511+spider_thickness,:] = 0
sq_mask[:,511-spider_thickness:511+spider_thickness] = 0
#slit
sq_mask[511-slit_width:511+slit_width, 511-slit_width:511+slit_width] = 1

####Square with long slit
sq_mask_ls = np.ones((1024,1024))
#mask
sq_mask_ls[511-120:512+120, 511-120:511+120] = 0
#spider
sq_mask_ls[511-spider_thickness:511+spider_thickness,:] = 0
sq_mask_ls[:,511-spider_thickness:511+spider_thickness] = 0
#slit
sq_mask_ls[511-5*slit_width:511+5*slit_width, 511-slit_width:511+slit_width] = 1

####Circle with slit
#circ_mask = np.ones((1024,1024))
xx, yy = np.mgrid[:fov_size, :fov_size]
circ = (xx-511)**2+(yy-511)**2 #circle equation at the center of FOV
circ_mask = circ> 2*(120)**2 #radius
#spider
circ_mask[511-spider_thickness:511+spider_thickness,:] = 0
circ_mask[:,511-spider_thickness:511+spider_thickness] = 0
#slit
circ_mask[511-slit_width:511+slit_width, 511-slit_width:511+slit_width] = 1

####Cross mask with slit
#cross_mask = imread('../mask_design/cross_mask/cross_mask.001.png', flatten = True)
#cross_mask[cross_mask < 20] = 0
#cross_mask[cross_mask > 20] = 1


####Cross mask version 2
cross_mask_v2 = imread(wircpol_dir+'wirc_drp/masks/cross_mask/cross_mask_v2.002.png', as_gray = True)
cross_mask_v2[cross_mask_v2 < 20] = 0
cross_mask_v2[cross_mask_v2 > 20] = 1

####Cross mask, no slit. For reduction pipeline
cross_mask_ns = imread(wircpol_dir+'wirc_drp/masks/cross_mask/cross_mask_v2.003.png', as_gray = True)
cross_mask_ns[cross_mask_ns < 20] = 0
cross_mask_ns[cross_mask_ns > 20] = 1

####Cross mask, with circular holes
cross_mask_circ = imread(wircpol_dir+'wirc_drp/masks/cross_mask/cross_mask_v2.003.png', as_gray = True)
cross_mask_circ[cross_mask_circ < 20] = 0
cross_mask_circ[cross_mask_circ > 20] = 1

#put holes in 
xx, yy = np.mgrid[:len(cross_mask_circ[0]), :len(cross_mask_circ[0])]
circ0 = (xx-511.5+21)**2+(yy-511.5)**2
circ1 = (xx-511.5)**2+(yy-511.5)**2 #circle equation at the center of FOV
circ2 = (xx-511.5-21)**2+(yy-511.5)**2
circ_mask = np.logical_or(np.logical_or(circ0 < (6)**2 , circ1 < (6)**2), circ2 < 6**2) #radius

cross_mask_circ = cross_mask_circ + circ_mask
cross_mask_circ = np.transpose(cross_mask_circ)

def makeDiagMask(size, width):
    """
    Create a diagonal mask to remove the messy background part in background
    subtracted thumbnails of a source in the slit. 
    Inputs: size: the dimension of the square thumbnail
            width: the width of the area around diagonal to let through (and block the rest)
    Output: an array of dimension (size, size) with value 1 within length = "width"
            above and below diagonal, 0 elsewhere.
    """
    mask = np.zeros((size,size),dtype="int8")
    for i in range(size):
        mask[int(size-i-1),int( max(i-width,0)): int(min(i+width, size)) ] = 1
    return mask.astype("bool")

def make_mask_from_findTrace(fit, width, angle):
    """
    Create a diagonal mask based on the output from findTrace 
    """
    #actual width
    width = width/np.cos(np.radians(angle))**2 #cos^2 because one factor from rotation, another from the smaller pixel

    size = len(fit)
    mask = np.zeros((size,size))

    for i in range(size):
        min_ind = int(np.max([fit[i]-width, 0]))
        max_ind = int(np.min([fit[i]+width, size]))

        mask[min_ind:max_ind, i] = 1

    return mask.astype("bool")
        

trace_masks = fits.open(wircpol_dir+'wirc_drp/masks/trace_masks.fits')[0].data



####Cross mask with 2 size slit
#cross_mask_vs = imread('../mask_design/cross_mask_v2/cross_mask_v2.003.png', flatten = True)
#cross_mask_vs[cross_mask_vs < 20] = 0
#cross_mask_vs[cross_mask_vs > 20] = 1<|MERGE_RESOLUTION|>--- conflicted
+++ resolved
@@ -6,12 +6,7 @@
 Various focal plane masks to be simulated
 """
 import numpy as np
-<<<<<<< HEAD
-from imageio import imread
-=======
-# from scipy.ndimage import imread
 from imageio import imread #Scipy got rid of imread in version 1.2 and we now need to use iamgeio
->>>>>>> cf6dff26
 import os 
 from astropy.io import fits
 #from constants import *
